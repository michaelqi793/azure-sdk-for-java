<?xml version="1.0" encoding="UTF-8"?>
<!-- Copyright (c) Microsoft Corporation. All rights reserved. -->
<!-- Licensed under the MIT License. -->

<project xmlns="http://maven.apache.org/POM/4.0.0"
         xmlns:xsi="http://www.w3.org/2001/XMLSchema-instance"
         xsi:schemaLocation="http://maven.apache.org/POM/4.0.0 http://maven.apache.org/xsd/maven-4.0.0.xsd">
  <modelVersion>4.0.0</modelVersion>

  <parent>
    <groupId>com.azure</groupId>
    <artifactId>azure-client-sdk-parent</artifactId>
    <version>1.7.0</version> <!-- {x-version-update;com.azure:azure-client-sdk-parent;current} -->
    <relativePath>../../sdk/parents/azure-client-sdk-parent</relativePath>
  </parent>

  <groupId>com.azure</groupId>
  <artifactId>jacoco-test-coverage</artifactId>
  <version>1.0.0-SNAPSHOT</version>

  <name>Microsoft Azure Client Library - Test coverage</name>
  <description>Package for generating test coverage report for Azure Client Libraries</description>
  <url>https://github.com/Azure/azure-sdk-for-java</url>

  <distributionManagement>
    <site>
      <id>azure-java-build-docs</id>
      <url>${site.url}/site/${project.artifactId}</url>
    </site>
  </distributionManagement>

  <scm>
    <url>scm:git:https://github.com/Azure/azure-sdk-for-java</url>
    <connection>scm:git:git@github.com:Azure/azure-sdk-for-java.git</connection>
    <tag>HEAD</tag>
  </scm>

  <dependencies>
    <dependency>
      <groupId>com.azure</groupId>
      <artifactId>azure-ai-anomalydetector</artifactId>
      <version>3.0.0-beta.2</version> <!-- {x-version-update;com.azure:azure-ai-anomalydetector;current} -->
    </dependency>
    <dependency>
      <groupId>com.azure</groupId>
      <artifactId>azure-ai-formrecognizer</artifactId>
      <version>3.1.0-beta.1</version> <!-- {x-version-update;com.azure:azure-ai-formrecognizer;current} -->
    </dependency>
    <dependency>
      <groupId>com.azure</groupId>
      <artifactId>azure-ai-metricsadvisor</artifactId>
      <version>1.0.0-beta.1</version> <!-- {x-version-update;com.azure:azure-ai-metricsadvisor;current} -->
    </dependency>
    <dependency>
      <groupId>com.azure</groupId>
      <artifactId>azure-ai-textanalytics</artifactId>
      <version>5.1.0-beta.3</version> <!-- {x-version-update;com.azure:azure-ai-textanalytics;current} -->
    </dependency>
    <dependency>
    <groupId>com.azure</groupId>
      <artifactId>azure-communication-administration</artifactId>
      <version>1.0.0-beta.3</version> <!-- {x-version-update;com.azure:azure-communication-administration;current} -->
    </dependency>
    <dependency>
    <groupId>com.azure</groupId>
      <artifactId>azure-communication-chat</artifactId>
      <version>1.0.0-beta.3</version> <!-- {x-version-update;com.azure:azure-communication-chat;current} -->
    </dependency>
    <dependency>
      <groupId>com.azure</groupId>
      <artifactId>azure-communication-common</artifactId>
      <version>1.0.0-beta.3</version> <!-- {x-version-update;com.azure:azure-communication-common;current} -->
    </dependency>
    <dependency>
      <groupId>com.azure</groupId>
      <artifactId>azure-communication-sms</artifactId>
      <version>1.0.0-beta.3</version> <!-- {x-version-update;com.azure:azure-communication-sms;current} -->
    </dependency>
    <dependency>
      <groupId>com.azure</groupId>
      <artifactId>azure-core</artifactId>
      <version>1.10.0-beta.1</version> <!-- {x-version-update;com.azure:azure-core;current} -->
    </dependency>
    <dependency>
      <groupId>com.azure</groupId>
      <artifactId>azure-core-amqp</artifactId>
      <version>1.6.0-beta.1</version> <!-- {x-version-update;com.azure:azure-core-amqp;current} -->
    </dependency>
    <dependency>
      <groupId>com.azure</groupId>
      <artifactId>azure-core-experimental</artifactId>
      <version>1.0.0-beta.7</version> <!-- {x-version-update;com.azure:azure-core-experimental;current} -->
    </dependency>
    <dependency>
      <groupId>com.azure</groupId>
      <artifactId>azure-core-http-jdk-httpclient</artifactId>
      <version>1.0.0-beta.1</version> <!-- {x-version-update;com.azure:azure-core-http-jdk-httpclient;current} -->
    </dependency>
    <dependency>
      <groupId>com.azure</groupId>
      <artifactId>azure-core-http-netty</artifactId>
      <version>1.7.0-beta.1</version> <!-- {x-version-update;com.azure:azure-core-http-netty;current} -->
    </dependency>
    <dependency>
      <groupId>com.azure</groupId>
      <artifactId>azure-core-http-okhttp</artifactId>
      <version>1.4.0-beta.1</version> <!-- {x-version-update;com.azure:azure-core-http-okhttp;current} -->
    </dependency>
    <dependency>
      <groupId>com.azure</groupId>
      <artifactId>azure-core-management</artifactId>
      <version>1.1.0-beta.1</version> <!-- {x-version-update;com.azure:azure-core-management;current} -->
    </dependency>
    <dependency>
      <groupId>com.azure</groupId>
      <artifactId>azure-core-serializer-avro-apache</artifactId>
      <version>1.0.0-beta.5</version> <!-- {x-version-update;com.azure:azure-core-serializer-avro-apache;current} -->
    </dependency>
    <dependency>
      <groupId>com.azure</groupId>
      <artifactId>azure-core-serializer-json-gson</artifactId>
      <version>1.1.0-beta.1</version> <!-- {x-version-update;com.azure:azure-core-serializer-json-gson;current} -->
    </dependency>
    <dependency>
      <groupId>com.azure</groupId>
      <artifactId>azure-core-serializer-json-jackson</artifactId>
      <version>1.1.0-beta.1</version> <!-- {x-version-update;com.azure:azure-core-serializer-json-jackson;current} -->
    </dependency>
    <dependency>
      <groupId>com.azure</groupId>
      <artifactId>azure-core-tracing-opentelemetry</artifactId>
      <version>1.0.0-beta.7</version> <!-- {x-version-update;com.azure:azure-core-tracing-opentelemetry;current} -->
    </dependency>
    <dependency>
      <groupId>com.azure</groupId>
      <artifactId>azure-cosmos</artifactId>
      <version>4.7.0-beta.1</version> <!-- {x-version-update;com.azure:azure-cosmos;current} -->
    </dependency>
    <dependency>
      <groupId>com.azure</groupId>
      <artifactId>azure-cosmos-encryption</artifactId>
      <version>1.0.0-beta.1</version> <!-- {x-version-update;com.azure:azure-cosmos-encryption;current} -->
    </dependency>
    <dependency>
      <groupId>com.azure</groupId>
      <artifactId>azure-data-appconfiguration</artifactId>
      <version>1.2.0-beta.1</version> <!-- {x-version-update;com.azure:azure-data-appconfiguration;current} -->
    </dependency>
    <dependency>
      <groupId>com.azure</groupId>
      <artifactId>azure-data-schemaregistry</artifactId>
      <version>1.0.0-beta.5</version> <!-- {x-version-update;com.azure:azure-data-schemaregistry;current} -->
    </dependency>
    <dependency>
      <groupId>com.azure</groupId>
      <artifactId>azure-data-schemaregistry-avro</artifactId>
      <version>1.0.0-beta.5</version> <!-- {x-version-update;com.azure:azure-data-schemaregistry-avro;current} -->
    </dependency>
    <dependency>
      <groupId>com.azure</groupId>
      <artifactId>azure-data-tables</artifactId>
      <version>12.0.0-beta.3</version> <!-- {x-version-update;com.azure:azure-data-tables;current} -->
    </dependency>
    <dependency>
      <groupId>com.azure</groupId>
      <artifactId>azure-identity</artifactId>
      <version>1.2.0-beta.2</version> <!-- {x-version-update;com.azure:azure-identity;current} -->
    </dependency>
    <dependency>
      <groupId>com.azure</groupId>
      <artifactId>azure-messaging-eventgrid</artifactId>
      <version>2.0.0-beta.4</version> <!-- {x-version-update;com.azure:azure-messaging-eventgrid;current} -->
    </dependency>
    <dependency>
      <groupId>com.azure</groupId>
      <artifactId>azure-messaging-eventhubs</artifactId>
      <version>5.3.0-beta.1</version> <!-- {x-version-update;com.azure:azure-messaging-eventhubs;current} -->
    </dependency>
    <dependency>
      <groupId>com.azure</groupId>
      <artifactId>azure-messaging-eventhubs-checkpointstore-blob</artifactId>
      <version>1.3.0-beta.1</version> <!-- {x-version-update;com.azure:azure-messaging-eventhubs-checkpointstore-blob;current} -->
    </dependency>
    <dependency>
      <groupId>com.azure</groupId>
      <artifactId>azure-messaging-servicebus</artifactId>
      <version>7.0.0-beta.7</version> <!-- {x-version-update;com.azure:azure-messaging-servicebus;current} -->
    </dependency>
    <dependency>
      <groupId>com.azure</groupId>
      <artifactId>azure-search-documents</artifactId>
      <version>11.2.0-beta.3</version> <!-- {x-version-update;com.azure:azure-search-documents;current} -->
    </dependency>
    <dependency>
      <groupId>com.azure</groupId>
<<<<<<< HEAD
=======
      <artifactId>azure-security-keyvault-administration</artifactId>
      <version>4.0.0-beta.2</version> <!-- {x-version-update;com.azure:azure-security-keyvault-administration;current} -->
    </dependency>
    <dependency>
      <groupId>com.azure</groupId>
>>>>>>> aced874b
      <artifactId>azure-security-keyvault-certificates</artifactId>
      <version>4.2.0-beta.2</version> <!-- {x-version-update;com.azure:azure-security-keyvault-certificates;current} -->
    </dependency>
    <dependency>
      <groupId>com.azure</groupId>
      <artifactId>azure-security-keyvault-keys</artifactId>
      <version>4.3.0-beta.2</version> <!-- {x-version-update;com.azure:azure-security-keyvault-keys;current} -->
    </dependency>
    <dependency>
      <groupId>com.azure</groupId>
      <artifactId>azure-security-keyvault-secrets</artifactId>
      <version>4.3.0-beta.2</version> <!-- {x-version-update;com.azure:azure-security-keyvault-secrets;current} -->
    </dependency>
    <dependency>
      <groupId>com.azure</groupId>
      <artifactId>azure-storage-common</artifactId>
      <version>12.9.0-beta.2</version> <!-- {x-version-update;com.azure:azure-storage-common;current} -->
    </dependency>
    <dependency>
      <groupId>com.azure</groupId>
      <artifactId>azure-storage-blob</artifactId>
      <version>12.9.0-beta.2</version> <!-- {x-version-update;com.azure:azure-storage-blob;current} -->
    </dependency>
    <dependency>
      <groupId>com.azure</groupId>
      <artifactId>azure-storage-blob-batch</artifactId>
      <version>12.7.0-beta.2</version> <!-- {x-version-update;com.azure:azure-storage-blob-batch;current} -->
    </dependency>
    <dependency>
      <groupId>com.azure</groupId>
      <artifactId>azure-storage-blob-changefeed</artifactId>
      <version>12.0.0-beta.4</version> <!-- {x-version-update;com.azure:azure-storage-blob-changefeed;current} -->
    </dependency>
    <dependency>
      <groupId>com.azure</groupId>
      <artifactId>azure-storage-blob-cryptography</artifactId>
      <version>12.9.0-beta.2</version> <!-- {x-version-update;com.azure:azure-storage-blob-cryptography;current} -->
    </dependency>
    <dependency>
      <groupId>com.azure</groupId>
      <artifactId>azure-storage-blob-nio</artifactId>
      <version>12.0.0-beta.3</version> <!-- {x-version-update;com.azure:azure-storage-blob-nio;current} -->
    </dependency>
    <dependency>
      <groupId>com.azure</groupId>
      <artifactId>azure-storage-file-share</artifactId>
      <version>12.7.0-beta.2</version> <!-- {x-version-update;com.azure:azure-storage-file-share;current} -->
    </dependency>
    <dependency>
      <groupId>com.azure</groupId>
      <artifactId>azure-storage-file-datalake</artifactId>
      <version>12.3.0-beta.2</version> <!-- {x-version-update;com.azure:azure-storage-file-datalake;current} -->
    </dependency>
    <dependency>
      <groupId>com.azure</groupId>
      <artifactId>azure-storage-internal-avro</artifactId>
      <version>12.0.1-beta.2</version> <!-- {x-version-update;com.azure:azure-storage-internal-avro;current} -->
    </dependency>
    <dependency>
      <groupId>com.azure</groupId>
      <artifactId>azure-storage-queue</artifactId>
      <version>12.7.0-beta.2</version> <!-- {x-version-update;com.azure:azure-storage-queue;current} -->
    </dependency>
    <dependency>
      <groupId>com.azure</groupId>
      <artifactId>azure-sdk-template</artifactId>
      <version>1.2.1-beta.3</version> <!-- {x-version-update;com.azure:azure-sdk-template;current} -->
    </dependency>
    <dependency>
      <groupId>com.azure</groupId>
      <artifactId>opentelemetry-exporters-azuremonitor</artifactId>
      <version>1.0.0-beta.1</version> <!-- {x-version-update;com.azure:opentelemetry-exporters-azuremonitor;current} -->
    </dependency>

    <dependency>
      <groupId>com.azure.resourcemanager</groupId>
      <artifactId>azure-resourcemanager</artifactId>
      <version>2.0.0-beta.5</version> <!-- {x-version-update;com.azure.resourcemanager:azure-resourcemanager;current} -->
    </dependency>
    <dependency>
      <groupId>com.azure.resourcemanager</groupId>
      <artifactId>azure-resourcemanager-appplatform</artifactId>
      <version>2.0.0-beta.5</version> <!-- {x-version-update;com.azure.resourcemanager:azure-resourcemanager-appplatform;current} -->
    </dependency>
    <dependency>
      <groupId>com.azure.resourcemanager</groupId>
      <artifactId>azure-resourcemanager-appservice</artifactId>
      <version>2.0.0</version> <!-- {x-version-update;com.azure.resourcemanager:azure-resourcemanager-appservice;current} -->
    </dependency>
    <dependency>
      <groupId>com.azure.resourcemanager</groupId>
      <artifactId>azure-resourcemanager-authorization</artifactId>
      <version>2.0.0</version> <!-- {x-version-update;com.azure.resourcemanager:azure-resourcemanager-authorization;current} -->
    </dependency>
    <dependency>
      <groupId>com.azure.resourcemanager</groupId>
      <artifactId>azure-resourcemanager-compute</artifactId>
      <version>2.0.0</version> <!-- {x-version-update;com.azure.resourcemanager:azure-resourcemanager-compute;current} -->
    </dependency>
    <dependency>
      <groupId>com.azure.resourcemanager</groupId>
      <artifactId>azure-resourcemanager-containerinstance</artifactId>
      <version>2.0.0-beta.5</version> <!-- {x-version-update;com.azure.resourcemanager:azure-resourcemanager-containerinstance;current} -->
    </dependency>
    <dependency>
      <groupId>com.azure.resourcemanager</groupId>
      <artifactId>azure-resourcemanager-containerregistry</artifactId>
      <version>2.0.0-beta.5</version> <!-- {x-version-update;com.azure.resourcemanager:azure-resourcemanager-containerregistry;current} -->
    </dependency>
    <dependency>
      <groupId>com.azure.resourcemanager</groupId>
      <artifactId>azure-resourcemanager-containerservice</artifactId>
      <version>2.0.0</version> <!-- {x-version-update;com.azure.resourcemanager:azure-resourcemanager-containerservice;current} -->
    </dependency>
    <dependency>
      <groupId>com.azure.resourcemanager</groupId>
      <artifactId>azure-resourcemanager-cosmos</artifactId>
      <version>2.0.0</version> <!-- {x-version-update;com.azure.resourcemanager:azure-resourcemanager-cosmos;current} -->
    </dependency>
    <dependency>
      <groupId>com.azure.resourcemanager</groupId>
      <artifactId>azure-resourcemanager-dns</artifactId>
      <version>2.0.0-beta.5</version> <!-- {x-version-update;com.azure.resourcemanager:azure-resourcemanager-dns;current} -->
    </dependency>
    <dependency>
      <groupId>com.azure.resourcemanager</groupId>
      <artifactId>azure-resourcemanager-keyvault</artifactId>
      <version>2.0.0</version> <!-- {x-version-update;com.azure.resourcemanager:azure-resourcemanager-keyvault;current} -->
    </dependency>
    <dependency>
      <groupId>com.azure.resourcemanager</groupId>
      <artifactId>azure-resourcemanager-monitor</artifactId>
      <version>2.0.0</version> <!-- {x-version-update;com.azure.resourcemanager:azure-resourcemanager-monitor;current} -->
    </dependency>
    <dependency>
      <groupId>com.azure.resourcemanager</groupId>
      <artifactId>azure-resourcemanager-msi</artifactId>
      <version>2.0.0</version> <!-- {x-version-update;com.azure.resourcemanager:azure-resourcemanager-msi;current} -->
    </dependency>
    <dependency>
      <groupId>com.azure.resourcemanager</groupId>
      <artifactId>azure-resourcemanager-network</artifactId>
      <version>2.0.0</version> <!-- {x-version-update;com.azure.resourcemanager:azure-resourcemanager-network;current} -->
    </dependency>
    <dependency>
      <groupId>com.azure.resourcemanager</groupId>
      <artifactId>azure-resourcemanager-resources</artifactId>
      <version>2.0.0</version> <!-- {x-version-update;com.azure.resourcemanager:azure-resourcemanager-resources;current} -->
    </dependency>
    <dependency>
      <groupId>com.azure.resourcemanager</groupId>
      <artifactId>azure-resourcemanager-sql</artifactId>
      <version>2.0.0-beta.5</version> <!-- {x-version-update;com.azure.resourcemanager:azure-resourcemanager-sql;current} -->
    </dependency>
    <dependency>
      <groupId>com.azure.resourcemanager</groupId>
      <artifactId>azure-resourcemanager-storage</artifactId>
      <version>2.0.0</version> <!-- {x-version-update;com.azure.resourcemanager:azure-resourcemanager-storage;current} -->
    </dependency>

    <dependency>
      <groupId>com.azure</groupId>
      <artifactId>azure-spring-boot</artifactId>
      <version>3.0.0-beta.1</version> <!-- {x-version-update;com.azure:azure-spring-boot;current} -->
    </dependency>
    <dependency>
      <groupId>com.azure</groupId>
      <artifactId>azure-spring-boot-starter</artifactId>
      <version>3.0.0-beta.1</version> <!-- {x-version-update;com.azure:azure-spring-boot-starter;current} -->
    </dependency>
    <dependency>
      <groupId>com.azure</groupId>
      <artifactId>azure-spring-boot-starter-active-directory</artifactId>
      <version>3.0.0-beta.1</version> <!-- {x-version-update;com.azure:azure-spring-boot-starter-active-directory;current} -->
    </dependency>
    <dependency>
      <groupId>com.azure</groupId>
      <artifactId>azure-spring-boot-starter-keyvault-secrets</artifactId>
      <version>3.0.0-beta.1</version> <!-- {x-version-update;com.azure:azure-spring-boot-starter-keyvault-secrets;current} -->
    </dependency>
    <dependency>
      <groupId>com.azure</groupId>
      <artifactId>azure-spring-boot-starter-metrics</artifactId>
      <version>3.0.0-beta.1</version> <!-- {x-version-update;com.azure:azure-spring-boot-starter-metrics;current} -->
    </dependency>
    <dependency>
      <groupId>com.azure</groupId>
      <artifactId>azure-spring-boot-starter-servicebus-jms</artifactId>
      <version>3.0.0-beta.1</version> <!-- {x-version-update;com.azure:azure-spring-boot-starter-servicebus-jms;current} -->
    </dependency>
    <dependency>
      <groupId>com.azure</groupId>
      <artifactId>azure-spring-boot-starter-active-directory-b2c</artifactId>
      <version>3.0.0-beta.1</version> <!-- {x-version-update;com.azure:azure-spring-boot-starter-active-directory-b2c;current} -->
    </dependency>
    <dependency>
      <groupId>com.azure</groupId>
      <artifactId>azure-spring-boot-starter-cosmos</artifactId>
      <version>3.0.0-beta.1</version> <!-- {x-version-update;com.azure:azure-spring-boot-starter-cosmos;current} -->
    </dependency>
    <dependency>
      <groupId>com.azure</groupId>
      <artifactId>azure-spring-boot-starter-data-gremlin</artifactId>
      <version>3.0.0-beta.1</version> <!-- {x-version-update;com.azure:azure-spring-boot-starter-data-gremlin;current} -->
    </dependency>
    <dependency>
      <groupId>com.azure</groupId>
      <artifactId>azure-spring-data-cosmos</artifactId>
      <version>3.1.0-beta.1</version> <!-- {x-version-update;com.azure:azure-spring-data-cosmos;current} -->
    </dependency>
    <dependency>
      <groupId>com.azure</groupId>
      <artifactId>azure-spring-data-gremlin</artifactId>
      <version>2.3.1-beta.1</version> <!-- {x-version-update;com.azure:azure-spring-data-gremlin;current} -->
    </dependency>
    <dependency>
      <groupId>com.microsoft.azure</groupId>
      <artifactId>spring-cloud-azure-context</artifactId>
      <version>1.3.0-beta.1</version> <!-- {x-version-update;com.microsoft.azure:spring-cloud-azure-context;current} -->
    </dependency>
    <dependency>
      <groupId>com.microsoft.azure</groupId>
      <artifactId>spring-cloud-azure-telemetry</artifactId>
      <version>1.3.0-beta.1</version> <!-- {x-version-update;com.microsoft.azure:spring-cloud-azure-telemetry;current} -->
    </dependency>
    <dependency>
      <groupId>com.microsoft.azure</groupId>
      <artifactId>spring-integration-azure-core</artifactId>
      <version>1.3.0-beta.1</version> <!-- {x-version-update;com.microsoft.azure:spring-integration-azure-core;current} -->
    </dependency>
    <dependency>
      <groupId>com.microsoft.azure</groupId>
      <artifactId>spring-integration-azure-test</artifactId>
      <version>1.3.0-beta.1</version> <!-- {x-version-update;com.microsoft.azure:spring-integration-azure-test;current} -->
    </dependency>
    <dependency>
      <groupId>com.microsoft.azure</groupId>
      <artifactId>spring-integration-eventhubs</artifactId>
      <version>1.3.0-beta.1</version> <!-- {x-version-update;com.microsoft.azure:spring-integration-eventhubs;current} -->
    </dependency>
    <dependency>
      <groupId>com.microsoft.azure</groupId>
      <artifactId>spring-integration-servicebus</artifactId>
      <version>1.3.0-beta.1</version> <!-- {x-version-update;com.microsoft.azure:spring-integration-servicebus;current} -->
    </dependency>
    <dependency>
      <groupId>com.microsoft.azure</groupId>
      <artifactId>spring-integration-storage-queue</artifactId>
      <version>1.3.0-beta.1</version> <!-- {x-version-update;com.microsoft.azure:spring-integration-storage-queue;current} -->
    </dependency>
    <dependency>
      <groupId>com.microsoft.azure</groupId>
      <artifactId>spring-cloud-azure-storage</artifactId>
      <version>1.3.0-beta.1</version> <!-- {x-version-update;com.microsoft.azure:spring-cloud-azure-storage;current} -->
    </dependency>
    <dependency>
      <groupId>com.microsoft.azure</groupId>
      <artifactId>spring-cloud-azure-autoconfigure</artifactId>
      <version>1.3.0-beta.1</version> <!-- {x-version-update;com.microsoft.azure:spring-cloud-azure-autoconfigure;current} -->
    </dependency>
    <dependency>
      <groupId>com.microsoft.azure</groupId>
      <artifactId>spring-cloud-azure-messaging</artifactId>
      <version>1.3.0-beta.1</version> <!-- {x-version-update;com.microsoft.azure:spring-cloud-azure-messaging;current} -->
    </dependency>
    <dependency>
      <groupId>com.microsoft.azure</groupId>
      <artifactId>spring-cloud-starter-azure-appconfiguration-config</artifactId>
      <version>1.2.8-beta.1</version> <!-- {x-version-update;com.microsoft.azure:spring-cloud-starter-azure-appconfiguration-config;current} -->
    </dependency>
    <dependency>
      <groupId>com.microsoft.azure</groupId>
      <artifactId>spring-starter-azure-cache</artifactId>
      <version>1.3.0-beta.1</version> <!-- {x-version-update;com.microsoft.azure:spring-starter-azure-cache;current} -->
    </dependency>
    <dependency>
      <groupId>com.microsoft.azure</groupId>
      <artifactId>spring-cloud-starter-azure-eventhubs</artifactId>
      <version>1.3.0-beta.1</version> <!-- {x-version-update;com.microsoft.azure:spring-cloud-starter-azure-eventhubs;current} -->
    </dependency>
    <dependency>
      <groupId>com.microsoft.azure</groupId>
      <artifactId>spring-cloud-starter-azure-eventhubs-kafka</artifactId>
      <version>1.3.0-beta.1</version> <!-- {x-version-update;com.microsoft.azure:spring-cloud-starter-azure-eventhubs-kafka;current} -->
    </dependency>
    <dependency>
      <groupId>com.microsoft.azure</groupId>
      <artifactId>spring-cloud-starter-azure-servicebus</artifactId>
      <version>1.3.0-beta.1</version> <!-- {x-version-update;com.microsoft.azure:spring-cloud-starter-azure-servicebus;current} -->
    </dependency>
    <dependency>
      <groupId>com.microsoft.azure</groupId>
      <artifactId>spring-starter-azure-storage</artifactId>
      <version>1.3.0-beta.1</version> <!-- {x-version-update;com.microsoft.azure:spring-starter-azure-storage;current} -->
    </dependency>
    <dependency>
      <groupId>com.microsoft.azure</groupId>
      <artifactId>spring-cloud-starter-azure-storage-queue</artifactId>
      <version>1.3.0-beta.1</version> <!-- {x-version-update;com.microsoft.azure:spring-cloud-starter-azure-storage-queue;current} -->
    </dependency>
    <dependency>
      <groupId>com.microsoft.azure</groupId>
      <artifactId>spring-cloud-azure-servicebus-stream-binder-core</artifactId>
      <version>1.3.0-beta.1</version> <!-- {x-version-update;com.microsoft.azure:spring-cloud-azure-servicebus-stream-binder-core;current} -->
    </dependency>
    <dependency>
      <groupId>com.microsoft.azure</groupId>
      <artifactId>spring-cloud-azure-stream-binder-test</artifactId>
      <version>1.3.0-beta.1</version> <!-- {x-version-update;com.microsoft.azure:spring-cloud-azure-stream-binder-test;current} -->
    </dependency>
    <dependency>
      <groupId>com.microsoft.azure</groupId>
      <artifactId>spring-cloud-azure-servicebus-topic-stream-binder</artifactId>
      <version>1.3.0-beta.1</version> <!-- {x-version-update;com.microsoft.azure:spring-cloud-azure-servicebus-topic-stream-binder;current} -->
    </dependency>
    <dependency>
      <groupId>com.microsoft.azure</groupId>
      <artifactId>spring-cloud-azure-servicebus-queue-stream-binder</artifactId>
      <version>1.3.0-beta.1</version> <!-- {x-version-update;com.microsoft.azure:spring-cloud-azure-servicebus-queue-stream-binder;current} -->
    </dependency>
    <dependency>
      <groupId>com.microsoft.azure</groupId>
      <artifactId>spring-cloud-azure-eventhubs-stream-binder</artifactId>
      <version>1.3.0-beta.1</version> <!-- {x-version-update;com.microsoft.azure:spring-cloud-azure-eventhubs-stream-binder;current} -->
    </dependency>
  </dependencies>
  <build>
    <plugins>
      <plugin>
        <groupId>org.jacoco</groupId>
        <artifactId>jacoco-maven-plugin</artifactId>
        <version>0.8.5</version> <!-- {x-version-update;org.jacoco:jacoco-maven-plugin;external_dependency} -->
        <executions>
          <execution>
            <id>report-aggregate</id>
            <phase>verify</phase>
            <goals>
              <goal>report-aggregate</goal>
            </goals>
            <configuration>
              <outputDirectory>${project.reporting.outputDirectory}/test-coverage</outputDirectory>
              <excludes>
                <exclude>**/com/azure/cosmos/implementation/apachecommons/**/*</exclude>
                <exclude>**/com/azure/cosmos/implementation/guava25/**/*</exclude>
                <exclude>**/com/azure/cosmos/implementation/guava27/**/*</exclude>
              </excludes>
            </configuration>
          </execution>
        </executions>
      </plugin>
      <!-- This entire plugin configuration needs to be removed once Spring's groupId changes to com.azure -->
      <!-- Normally com.microsoft.azure:* would not be OK to add to the plugin configuration since that groupdId
           isn't limited to what we build as part of the data track. In this particular case it's OK since the only
           jacoco dependencies are limited to libraries we build.
      -->
      <plugin>
        <groupId>org.apache.maven.plugins</groupId>
        <artifactId>maven-enforcer-plugin</artifactId>
        <version>3.0.0-M3</version> <!-- {x-version-update;org.apache.maven.plugins:maven-enforcer-plugin;external_dependency} -->
        <configuration>
          <rules>
            <bannedDependencies>
              <includes>
                <!--This is fine for in here but individual libraries need to list out everything. This mainly because
                    com.microsoft.azure includes things that are not owned or built by the azure-sdk team. -->
                <include>com.microsoft.azure:*</include>
              </includes>
            </bannedDependencies>
          </rules>
        </configuration>
      </plugin>
    </plugins>
  </build>
</project><|MERGE_RESOLUTION|>--- conflicted
+++ resolved
@@ -193,14 +193,6 @@
     </dependency>
     <dependency>
       <groupId>com.azure</groupId>
-<<<<<<< HEAD
-=======
-      <artifactId>azure-security-keyvault-administration</artifactId>
-      <version>4.0.0-beta.2</version> <!-- {x-version-update;com.azure:azure-security-keyvault-administration;current} -->
-    </dependency>
-    <dependency>
-      <groupId>com.azure</groupId>
->>>>>>> aced874b
       <artifactId>azure-security-keyvault-certificates</artifactId>
       <version>4.2.0-beta.2</version> <!-- {x-version-update;com.azure:azure-security-keyvault-certificates;current} -->
     </dependency>

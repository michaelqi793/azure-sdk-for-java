<?xml version="1.0" encoding="UTF-8"?>
<!-- Copyright (c) Microsoft Corporation. All rights reserved. -->
<!-- Licensed under the MIT License. -->

<project xmlns="http://maven.apache.org/POM/4.0.0"
         xmlns:xsi="http://www.w3.org/2001/XMLSchema-instance"
         xsi:schemaLocation="http://maven.apache.org/POM/4.0.0 http://maven.apache.org/xsd/maven-4.0.0.xsd">
  <modelVersion>4.0.0</modelVersion>

  <parent>
    <groupId>com.azure</groupId>
    <artifactId>azure-client-sdk-parent</artifactId>
    <version>1.7.0</version> <!-- {x-version-update;com.azure:azure-client-sdk-parent;current} -->
    <relativePath>../../sdk/parents/azure-client-sdk-parent</relativePath>
  </parent>

  <groupId>com.azure</groupId>
  <artifactId>jacoco-test-coverage</artifactId>
  <version>1.0.0-SNAPSHOT</version>

  <name>Microsoft Azure Client Library - Test coverage</name>
  <description>Package for generating test coverage report for Azure Client Libraries</description>
  <url>https://github.com/Azure/azure-sdk-for-java</url>

  <distributionManagement>
    <site>
      <id>azure-java-build-docs</id>
      <url>${site.url}/site/${project.artifactId}</url>
    </site>
  </distributionManagement>

  <scm>
    <url>scm:git:https://github.com/Azure/azure-sdk-for-java</url>
    <connection>scm:git:git@github.com:Azure/azure-sdk-for-java.git</connection>
    <tag>HEAD</tag>
  </scm>

  <dependencies>
    <dependency>
      <groupId>com.azure</groupId>
      <artifactId>azure-ai-anomalydetector</artifactId>
      <version>3.0.0-beta.2</version> <!-- {x-version-update;com.azure:azure-ai-anomalydetector;current} -->
    </dependency>
    <dependency>
      <groupId>com.azure</groupId>
      <artifactId>azure-ai-formrecognizer</artifactId>
      <version>3.1.0-beta.1</version> <!-- {x-version-update;com.azure:azure-ai-formrecognizer;current} -->
    </dependency>
    <dependency>
      <groupId>com.azure</groupId>
      <artifactId>azure-ai-metricsadvisor</artifactId>
      <version>1.0.0-beta.3</version> <!-- {x-version-update;com.azure:azure-ai-metricsadvisor;current} -->
    </dependency>
    <dependency>
      <groupId>com.azure</groupId>
      <artifactId>azure-ai-textanalytics</artifactId>
      <version>5.1.0-beta.3</version> <!-- {x-version-update;com.azure:azure-ai-textanalytics;current} -->
    </dependency>
    <dependency>
    <groupId>com.azure</groupId>
      <artifactId>azure-communication-administration</artifactId>
      <version>1.0.0-beta.3</version> <!-- {x-version-update;com.azure:azure-communication-administration;current} -->
    </dependency>
    <dependency>
    <groupId>com.azure</groupId>
      <artifactId>azure-communication-chat</artifactId>
      <version>1.0.0-beta.3</version> <!-- {x-version-update;com.azure:azure-communication-chat;current} -->
    </dependency>
    <dependency>
      <groupId>com.azure</groupId>
      <artifactId>azure-communication-common</artifactId>
      <version>1.0.0-beta.3</version> <!-- {x-version-update;com.azure:azure-communication-common;current} -->
    </dependency>
    <dependency>
      <groupId>com.azure</groupId>
      <artifactId>azure-communication-sms</artifactId>
      <version>1.0.0-beta.3</version> <!-- {x-version-update;com.azure:azure-communication-sms;current} -->
    </dependency>
    <dependency>
      <groupId>com.azure</groupId>
      <artifactId>azure-core</artifactId>
      <version>1.11.0-beta.1</version> <!-- {x-version-update;com.azure:azure-core;current} -->
    </dependency>
    <dependency>
      <groupId>com.azure</groupId>
      <artifactId>azure-core-amqp</artifactId>
      <version>1.7.0-beta.2</version> <!-- {x-version-update;com.azure:azure-core-amqp;current} -->
    </dependency>
    <dependency>
      <groupId>com.azure</groupId>
      <artifactId>azure-core-amqp-experimental</artifactId>
      <version>1.0.0-beta.1</version> <!-- {x-version-update;com.azure:azure-core-amqp-experimental;current} -->
    </dependency>
    <dependency>
      <groupId>com.azure</groupId>
      <artifactId>azure-core-experimental</artifactId>
      <version>1.0.0-beta.9</version> <!-- {x-version-update;com.azure:azure-core-experimental;current} -->
    </dependency>
    <dependency>
      <groupId>com.azure</groupId>
      <artifactId>azure-core-http-jdk-httpclient</artifactId>
      <version>1.0.0-beta.1</version> <!-- {x-version-update;com.azure:azure-core-http-jdk-httpclient;current} -->
    </dependency>
    <dependency>
      <groupId>com.azure</groupId>
      <artifactId>azure-core-http-netty</artifactId>
      <version>1.7.0-beta.1</version> <!-- {x-version-update;com.azure:azure-core-http-netty;current} -->
    </dependency>
    <dependency>
      <groupId>com.azure</groupId>
      <artifactId>azure-core-http-okhttp</artifactId>
      <version>1.4.0-beta.1</version> <!-- {x-version-update;com.azure:azure-core-http-okhttp;current} -->
    </dependency>
    <dependency>
      <groupId>com.azure</groupId>
      <artifactId>azure-core-management</artifactId>
      <version>1.1.0-beta.1</version> <!-- {x-version-update;com.azure:azure-core-management;current} -->
    </dependency>
    <dependency>
      <groupId>com.azure</groupId>
      <artifactId>azure-core-serializer-avro-apache</artifactId>
      <version>1.0.0-beta.6</version> <!-- {x-version-update;com.azure:azure-core-serializer-avro-apache;current} -->
    </dependency>
    <dependency>
      <groupId>com.azure</groupId>
      <artifactId>azure-core-serializer-json-gson</artifactId>
      <version>1.1.0-beta.1</version> <!-- {x-version-update;com.azure:azure-core-serializer-json-gson;current} -->
    </dependency>
    <dependency>
      <groupId>com.azure</groupId>
      <artifactId>azure-core-serializer-json-jackson</artifactId>
      <version>1.2.0-beta.1</version> <!-- {x-version-update;com.azure:azure-core-serializer-json-jackson;current} -->
    </dependency>
    <dependency>
      <groupId>com.azure</groupId>
      <artifactId>azure-core-tracing-opentelemetry</artifactId>
      <version>1.0.0-beta.7</version> <!-- {x-version-update;com.azure:azure-core-tracing-opentelemetry;current} -->
    </dependency>
    <dependency>
      <groupId>com.azure</groupId>
      <artifactId>azure-cosmos</artifactId>
      <version>4.9.0-beta.1</version> <!-- {x-version-update;com.azure:azure-cosmos;current} -->
    </dependency>
    <dependency>
      <groupId>com.azure</groupId>
      <artifactId>azure-cosmos-encryption</artifactId>
      <version>1.0.0-beta.1</version> <!-- {x-version-update;com.azure:azure-cosmos-encryption;current} -->
    </dependency>
    <dependency>
      <groupId>com.azure</groupId>
      <artifactId>azure-data-appconfiguration</artifactId>
      <version>1.2.0-beta.1</version> <!-- {x-version-update;com.azure:azure-data-appconfiguration;current} -->
    </dependency>
    <dependency>
      <groupId>com.azure</groupId>
      <artifactId>azure-data-schemaregistry</artifactId>
      <version>1.0.0-beta.5</version> <!-- {x-version-update;com.azure:azure-data-schemaregistry;current} -->
    </dependency>
    <dependency>
      <groupId>com.azure</groupId>
      <artifactId>azure-data-schemaregistry-avro</artifactId>
      <version>1.0.0-beta.5</version> <!-- {x-version-update;com.azure:azure-data-schemaregistry-avro;current} -->
    </dependency>
    <dependency>
      <groupId>com.azure</groupId>
      <artifactId>azure-data-tables</artifactId>
      <version>12.0.0-beta.4</version> <!-- {x-version-update;com.azure:azure-data-tables;current} -->
    </dependency>
    <dependency>
      <groupId>com.azure</groupId>
      <artifactId>azure-identity</artifactId>
      <version>1.3.0-beta.1</version> <!-- {x-version-update;com.azure:azure-identity;current} -->
    </dependency>
    <dependency>
      <groupId>com.azure</groupId>
      <artifactId>azure-messaging-eventgrid</artifactId>
      <version>2.0.0-beta.4</version> <!-- {x-version-update;com.azure:azure-messaging-eventgrid;current} -->
    </dependency>
    <dependency>
      <groupId>com.azure</groupId>
      <artifactId>azure-messaging-eventhubs</artifactId>
      <version>5.4.0-beta.1</version> <!-- {x-version-update;com.azure:azure-messaging-eventhubs;current} -->
    </dependency>
    <dependency>
      <groupId>com.azure</groupId>
      <artifactId>azure-messaging-eventhubs-checkpointstore-blob</artifactId>
      <version>1.4.0-beta.1</version> <!-- {x-version-update;com.azure:azure-messaging-eventhubs-checkpointstore-blob;current} -->
    </dependency>
    <dependency>
      <groupId>com.azure</groupId>
      <artifactId>azure-messaging-servicebus</artifactId>
      <version>7.0.0-beta.8</version> <!-- {x-version-update;com.azure:azure-messaging-servicebus;current} -->
    </dependency>
    <dependency>
      <groupId>com.azure</groupId>
      <artifactId>azure-search-documents</artifactId>
      <version>11.2.0-beta.4</version> <!-- {x-version-update;com.azure:azure-search-documents;current} -->
    </dependency>
    <dependency>
      <groupId>com.azure</groupId>
<<<<<<< HEAD
      <artifactId>azure-security-keyvault-certificates</artifactId>
      <version>4.2.0-beta.1</version> <!-- {x-version-update;com.azure:azure-security-keyvault-certificates;current} -->
=======
      <artifactId>azure-security-keyvault-administration</artifactId>
      <version>4.0.0-beta.3</version> <!-- {x-version-update;com.azure:azure-security-keyvault-administration;current} -->
    </dependency>
    <dependency>
      <groupId>com.azure</groupId>
      <artifactId>azure-security-keyvault-certificates</artifactId>
      <version>4.2.0-beta.3</version> <!-- {x-version-update;com.azure:azure-security-keyvault-certificates;current} -->
>>>>>>> 65b9871a
    </dependency>
    <dependency>
      <groupId>com.azure</groupId>
      <artifactId>azure-security-keyvault-keys</artifactId>
<<<<<<< HEAD
      <version>4.3.0-beta.1</version> <!-- {x-version-update;com.azure:azure-security-keyvault-keys;current} -->
=======
      <version>4.3.0-beta.3</version> <!-- {x-version-update;com.azure:azure-security-keyvault-keys;current} -->
>>>>>>> 65b9871a
    </dependency>
    <dependency>
      <groupId>com.azure</groupId>
      <artifactId>azure-security-keyvault-secrets</artifactId>
<<<<<<< HEAD
      <version>4.3.0-beta.1</version> <!-- {x-version-update;com.azure:azure-security-keyvault-secrets;current} -->
=======
      <version>4.3.0-beta.3</version> <!-- {x-version-update;com.azure:azure-security-keyvault-secrets;current} -->
>>>>>>> 65b9871a
    </dependency>
    <dependency>
      <groupId>com.azure</groupId>
      <artifactId>azure-storage-common</artifactId>
      <version>12.10.0-beta.1</version> <!-- {x-version-update;com.azure:azure-storage-common;current} -->
    </dependency>
    <dependency>
      <groupId>com.azure</groupId>
      <artifactId>azure-storage-blob</artifactId>
      <version>12.10.0-beta.1</version> <!-- {x-version-update;com.azure:azure-storage-blob;current} -->
    </dependency>
    <dependency>
      <groupId>com.azure</groupId>
      <artifactId>azure-storage-blob-batch</artifactId>
      <version>12.8.0-beta.1</version> <!-- {x-version-update;com.azure:azure-storage-blob-batch;current} -->
    </dependency>
    <dependency>
      <groupId>com.azure</groupId>
      <artifactId>azure-storage-blob-changefeed</artifactId>
      <version>12.0.0-beta.5</version> <!-- {x-version-update;com.azure:azure-storage-blob-changefeed;current} -->
    </dependency>
    <dependency>
      <groupId>com.azure</groupId>
      <artifactId>azure-storage-blob-cryptography</artifactId>
      <version>12.10.0-beta.1</version> <!-- {x-version-update;com.azure:azure-storage-blob-cryptography;current} -->
    </dependency>
    <dependency>
      <groupId>com.azure</groupId>
      <artifactId>azure-storage-blob-nio</artifactId>
      <version>12.0.0-beta.3</version> <!-- {x-version-update;com.azure:azure-storage-blob-nio;current} -->
    </dependency>
    <dependency>
      <groupId>com.azure</groupId>
      <artifactId>azure-storage-file-share</artifactId>
      <version>12.8.0-beta.1</version> <!-- {x-version-update;com.azure:azure-storage-file-share;current} -->
    </dependency>
    <dependency>
      <groupId>com.azure</groupId>
      <artifactId>azure-storage-file-datalake</artifactId>
      <version>12.4.0-beta.1</version> <!-- {x-version-update;com.azure:azure-storage-file-datalake;current} -->
    </dependency>
    <dependency>
      <groupId>com.azure</groupId>
      <artifactId>azure-storage-internal-avro</artifactId>
      <version>12.1.0-beta.1</version> <!-- {x-version-update;com.azure:azure-storage-internal-avro;current} -->
    </dependency>
    <dependency>
      <groupId>com.azure</groupId>
      <artifactId>azure-storage-queue</artifactId>
      <version>12.8.0-beta.1</version> <!-- {x-version-update;com.azure:azure-storage-queue;current} -->
    </dependency>
    <dependency>
      <groupId>com.azure</groupId>
      <artifactId>azure-sdk-template</artifactId>
      <version>1.2.1-beta.16</version> <!-- {x-version-update;com.azure:azure-sdk-template;current} -->
    </dependency>
    <dependency>
      <groupId>com.microsoft</groupId>
      <artifactId>microsoft-opentelemetry-exporter-azuremonitor</artifactId>
      <version>1.0.0-beta.2</version> <!-- {x-version-update;com.microsoft:microsoft-opentelemetry-exporter-azuremonitor;current} -->
    </dependency>

    <dependency>
      <groupId>com.azure.resourcemanager</groupId>
      <artifactId>azure-resourcemanager</artifactId>
      <version>2.1.0-beta.1</version> <!-- {x-version-update;com.azure.resourcemanager:azure-resourcemanager;current} -->
    </dependency>
    <dependency>
      <groupId>com.azure.resourcemanager</groupId>
      <artifactId>azure-resourcemanager-appplatform</artifactId>
      <version>2.0.0-beta.6</version> <!-- {x-version-update;com.azure.resourcemanager:azure-resourcemanager-appplatform;current} -->
    </dependency>
    <dependency>
      <groupId>com.azure.resourcemanager</groupId>
      <artifactId>azure-resourcemanager-appservice</artifactId>
      <version>2.1.0-beta.1</version> <!-- {x-version-update;com.azure.resourcemanager:azure-resourcemanager-appservice;current} -->
    </dependency>
    <dependency>
      <groupId>com.azure.resourcemanager</groupId>
      <artifactId>azure-resourcemanager-authorization</artifactId>
      <version>2.1.0-beta.1</version> <!-- {x-version-update;com.azure.resourcemanager:azure-resourcemanager-authorization;current} -->
    </dependency>
    <dependency>
      <groupId>com.azure.resourcemanager</groupId>
      <artifactId>azure-resourcemanager-compute</artifactId>
      <version>2.1.0-beta.1</version> <!-- {x-version-update;com.azure.resourcemanager:azure-resourcemanager-compute;current} -->
    </dependency>
    <dependency>
      <groupId>com.azure.resourcemanager</groupId>
      <artifactId>azure-resourcemanager-containerinstance</artifactId>
      <version>2.0.0-beta.6</version> <!-- {x-version-update;com.azure.resourcemanager:azure-resourcemanager-containerinstance;current} -->
    </dependency>
    <dependency>
      <groupId>com.azure.resourcemanager</groupId>
      <artifactId>azure-resourcemanager-containerregistry</artifactId>
      <version>2.0.0-beta.6</version> <!-- {x-version-update;com.azure.resourcemanager:azure-resourcemanager-containerregistry;current} -->
    </dependency>
    <dependency>
      <groupId>com.azure.resourcemanager</groupId>
      <artifactId>azure-resourcemanager-containerservice</artifactId>
      <version>2.1.0-beta.1</version> <!-- {x-version-update;com.azure.resourcemanager:azure-resourcemanager-containerservice;current} -->
    </dependency>
    <dependency>
      <groupId>com.azure.resourcemanager</groupId>
      <artifactId>azure-resourcemanager-cosmos</artifactId>
      <version>2.1.0-beta.1</version> <!-- {x-version-update;com.azure.resourcemanager:azure-resourcemanager-cosmos;current} -->
    </dependency>
    <dependency>
      <groupId>com.azure.resourcemanager</groupId>
      <artifactId>azure-resourcemanager-dns</artifactId>
      <version>2.1.0-beta.1</version> <!-- {x-version-update;com.azure.resourcemanager:azure-resourcemanager-dns;current} -->
    </dependency>
    <dependency>
      <groupId>com.azure.resourcemanager</groupId>
      <artifactId>azure-resourcemanager-keyvault</artifactId>
      <version>2.1.0-beta.1</version> <!-- {x-version-update;com.azure.resourcemanager:azure-resourcemanager-keyvault;current} -->
    </dependency>
    <dependency>
      <groupId>com.azure.resourcemanager</groupId>
      <artifactId>azure-resourcemanager-monitor</artifactId>
      <version>2.1.0-beta.1</version> <!-- {x-version-update;com.azure.resourcemanager:azure-resourcemanager-monitor;current} -->
    </dependency>
    <dependency>
      <groupId>com.azure.resourcemanager</groupId>
      <artifactId>azure-resourcemanager-msi</artifactId>
      <version>2.1.0-beta.1</version> <!-- {x-version-update;com.azure.resourcemanager:azure-resourcemanager-msi;current} -->
    </dependency>
    <dependency>
      <groupId>com.azure.resourcemanager</groupId>
      <artifactId>azure-resourcemanager-network</artifactId>
      <version>2.1.0-beta.1</version> <!-- {x-version-update;com.azure.resourcemanager:azure-resourcemanager-network;current} -->
    </dependency>
    <dependency>
      <groupId>com.azure.resourcemanager</groupId>
      <artifactId>azure-resourcemanager-resources</artifactId>
      <version>2.1.0-beta.1</version> <!-- {x-version-update;com.azure.resourcemanager:azure-resourcemanager-resources;current} -->
    </dependency>
    <dependency>
      <groupId>com.azure.resourcemanager</groupId>
      <artifactId>azure-resourcemanager-sql</artifactId>
      <version>2.0.0-beta.6</version> <!-- {x-version-update;com.azure.resourcemanager:azure-resourcemanager-sql;current} -->
    </dependency>
    <dependency>
      <groupId>com.azure.resourcemanager</groupId>
      <artifactId>azure-resourcemanager-storage</artifactId>
      <version>2.1.0-beta.1</version> <!-- {x-version-update;com.azure.resourcemanager:azure-resourcemanager-storage;current} -->
    </dependency>

    <dependency>
      <groupId>com.azure.spring</groupId>
      <artifactId>azure-spring-boot</artifactId>
      <version>3.0.0-beta.1</version> <!-- {x-version-update;com.azure.spring:azure-spring-boot;current} -->
    </dependency>
    <dependency>
      <groupId>com.azure.spring</groupId>
      <artifactId>azure-spring-boot-starter</artifactId>
      <version>3.0.0-beta.1</version> <!-- {x-version-update;com.azure.spring:azure-spring-boot-starter;current} -->
    </dependency>
    <dependency>
      <groupId>com.azure.spring</groupId>
      <artifactId>azure-spring-boot-starter-active-directory</artifactId>
      <version>3.0.0-beta.1</version> <!-- {x-version-update;com.azure.spring:azure-spring-boot-starter-active-directory;current} -->
    </dependency>
    <dependency>
      <groupId>com.azure.spring</groupId>
      <artifactId>azure-spring-boot-starter-keyvault-secrets</artifactId>
      <version>3.0.0-beta.1</version> <!-- {x-version-update;com.azure.spring:azure-spring-boot-starter-keyvault-secrets;current} -->
    </dependency>
    <dependency>
      <groupId>com.azure.spring</groupId>
      <artifactId>azure-spring-boot-starter-servicebus-jms</artifactId>
      <version>3.0.0-beta.1</version> <!-- {x-version-update;com.azure.spring:azure-spring-boot-starter-servicebus-jms;current} -->
    </dependency>
    <dependency>
      <groupId>com.azure.spring</groupId>
      <artifactId>azure-spring-boot-starter-active-directory-b2c</artifactId>
      <version>3.0.0-beta.1</version> <!-- {x-version-update;com.azure.spring:azure-spring-boot-starter-active-directory-b2c;current} -->
    </dependency>
    <dependency>
      <groupId>com.azure.spring</groupId>
      <artifactId>azure-spring-boot-starter-cosmos</artifactId>
      <version>3.0.0-beta.1</version> <!-- {x-version-update;com.azure.spring:azure-spring-boot-starter-cosmos;current} -->
    </dependency>
    <dependency>
      <groupId>com.azure.spring</groupId>
      <artifactId>azure-spring-boot-starter-data-gremlin</artifactId>
      <version>3.0.0-beta.1</version> <!-- {x-version-update;com.azure.spring:azure-spring-boot-starter-data-gremlin;current} -->
    </dependency>
    <dependency>
      <groupId>com.azure.spring</groupId>
      <artifactId>azure-spring-boot-starter-storage</artifactId>
      <version>3.0.0-beta.1</version> <!-- {x-version-update;com.azure.spring:azure-spring-boot-starter-storage;current} -->
    </dependency>
    <dependency>
      <groupId>com.azure</groupId>
      <artifactId>azure-spring-data-cosmos</artifactId>
      <version>3.2.0-beta.1</version> <!-- {x-version-update;com.azure:azure-spring-data-cosmos;current} -->
    </dependency>
    <dependency>
      <groupId>com.azure.spring</groupId>
      <artifactId>azure-spring-data-gremlin</artifactId>
      <version>2.3.1-beta.1</version> <!-- {x-version-update;com.azure.spring:azure-spring-data-gremlin;current} -->
    </dependency>
    <dependency>
      <groupId>com.azure.spring</groupId>
      <artifactId>azure-spring-cloud-context</artifactId>
      <version>2.0.0-beta.1</version> <!-- {x-version-update;com.azure.spring:azure-spring-cloud-context;current} -->
    </dependency>
    <dependency>
      <groupId>com.azure.spring</groupId>
      <artifactId>azure-spring-cloud-telemetry</artifactId>
      <version>2.0.0-beta.1</version> <!-- {x-version-update;com.azure.spring:azure-spring-cloud-telemetry;current} -->
    </dependency>
    <dependency>
      <groupId>com.azure.spring</groupId>
      <artifactId>azure-spring-integration-core</artifactId>
      <version>2.0.0-beta.1</version> <!-- {x-version-update;com.azure.spring:azure-spring-integration-core;current} -->
    </dependency>
    <dependency>
      <groupId>com.azure.spring</groupId>
      <artifactId>azure-spring-integration-test</artifactId>
      <version>2.0.0-beta.1</version> <!-- {x-version-update;com.azure.spring:azure-spring-integration-test;current} -->
    </dependency>
    <dependency>
      <groupId>com.azure.spring</groupId>
      <artifactId>azure-spring-integration-eventhubs</artifactId>
      <version>2.0.0-beta.1</version> <!-- {x-version-update;com.azure.spring:azure-spring-integration-eventhubs;current} -->
    </dependency>
    <dependency>
      <groupId>com.azure.spring</groupId>
      <artifactId>azure-spring-integration-servicebus</artifactId>
      <version>2.0.0-beta.1</version> <!-- {x-version-update;com.azure.spring:azure-spring-integration-servicebus;current} -->
    </dependency>
    <dependency>
      <groupId>com.azure.spring</groupId>
      <artifactId>azure-spring-integration-storage-queue</artifactId>
      <version>2.0.0-beta.1</version> <!-- {x-version-update;com.azure.spring:azure-spring-integration-storage-queue;current} -->
    </dependency>
    <dependency>
      <groupId>com.azure.spring</groupId>
      <artifactId>azure-spring-cloud-storage</artifactId>
      <version>2.0.0-beta.1</version> <!-- {x-version-update;com.azure.spring:azure-spring-cloud-storage;current} -->
    </dependency>
    <dependency>
      <groupId>com.azure.spring</groupId>
      <artifactId>azure-spring-cloud-autoconfigure</artifactId>
      <version>2.0.0-beta.1</version> <!-- {x-version-update;com.azure.spring:azure-spring-cloud-autoconfigure;current} -->
    </dependency>
    <dependency>
      <groupId>com.azure.spring</groupId>
      <artifactId>azure-spring-cloud-messaging</artifactId>
      <version>2.0.0-beta.1</version> <!-- {x-version-update;com.azure.spring:azure-spring-cloud-messaging;current} -->
    </dependency>
    <dependency>
      <groupId>com.azure.spring</groupId>
      <artifactId>azure-spring-cloud-starter-appconfiguration-config</artifactId>
      <version>1.2.8-beta.1</version> <!-- {x-version-update;com.azure.spring:azure-spring-cloud-starter-appconfiguration-config;current} -->
    </dependency>
    <dependency>
      <groupId>com.azure.spring</groupId>
      <artifactId>azure-spring-cloud-starter-cache</artifactId>
      <version>2.0.0-beta.1</version> <!-- {x-version-update;com.azure.spring:azure-spring-cloud-starter-cache;current} -->
    </dependency>
    <dependency>
      <groupId>com.azure.spring</groupId>
      <artifactId>azure-spring-cloud-starter-eventhubs</artifactId>
      <version>2.0.0-beta.1</version> <!-- {x-version-update;com.azure.spring:azure-spring-cloud-starter-eventhubs;current} -->
    </dependency>
    <dependency>
      <groupId>com.azure.spring</groupId>
      <artifactId>azure-spring-cloud-starter-eventhubs-kafka</artifactId>
      <version>2.0.0-beta.1</version> <!-- {x-version-update;com.azure.spring:azure-spring-cloud-starter-eventhubs-kafka;current} -->
    </dependency>
    <dependency>
      <groupId>com.azure.spring</groupId>
      <artifactId>azure-spring-cloud-starter-servicebus</artifactId>
      <version>2.0.0-beta.1</version> <!-- {x-version-update;com.azure.spring:azure-spring-cloud-starter-servicebus;current} -->
    </dependency>
    <dependency>
      <groupId>com.azure.spring</groupId>
      <artifactId>azure-spring-cloud-starter-storage-queue</artifactId>
      <version>2.0.0-beta.1</version> <!-- {x-version-update;com.azure.spring:azure-spring-cloud-starter-storage-queue;current} -->
    </dependency>
    <dependency>
      <groupId>com.azure.spring</groupId>
      <artifactId>azure-spring-cloud-stream-binder-servicebus-core</artifactId>
      <version>2.0.0-beta.1</version> <!-- {x-version-update;com.azure.spring:azure-spring-cloud-stream-binder-servicebus-core;current} -->
    </dependency>
    <dependency>
      <groupId>com.azure.spring</groupId>
      <artifactId>azure-spring-cloud-stream-binder-test</artifactId>
      <version>2.0.0-beta.1</version> <!-- {x-version-update;com.azure.spring:azure-spring-cloud-stream-binder-test;current} -->
    </dependency>
    <dependency>
      <groupId>com.azure.spring</groupId>
      <artifactId>azure-spring-cloud-stream-binder-servicebus-topic</artifactId>
      <version>2.0.0-beta.1</version> <!-- {x-version-update;com.azure.spring:azure-spring-cloud-stream-binder-servicebus-topic;current} -->
    </dependency>
    <dependency>
      <groupId>com.azure.spring</groupId>
      <artifactId>azure-spring-cloud-stream-binder-servicebus-queue</artifactId>
      <version>2.0.0-beta.1</version> <!-- {x-version-update;com.azure.spring:azure-spring-cloud-stream-binder-servicebus-queue;current} -->
    </dependency>
    <dependency>
      <groupId>com.azure.spring</groupId>
      <artifactId>azure-spring-cloud-stream-binder-eventhubs</artifactId>
      <version>2.0.0-beta.1</version> <!-- {x-version-update;com.azure.spring:azure-spring-cloud-stream-binder-eventhubs;current} -->
    </dependency>
	<dependency>
      <groupId>com.azure</groupId>
      <artifactId>azure-digitaltwins-core</artifactId>
      <version>1.1.0-beta.1</version> <!-- {x-version-update;com.azure:azure-digitaltwins-core;current} -->
    </dependency>
  </dependencies>
  <build>
    <plugins>
      <plugin>
        <groupId>org.jacoco</groupId>
        <artifactId>jacoco-maven-plugin</artifactId>
        <version>0.8.5</version> <!-- {x-version-update;org.jacoco:jacoco-maven-plugin;external_dependency} -->
        <executions>
          <execution>
            <id>report-aggregate</id>
            <phase>verify</phase>
            <goals>
              <goal>report-aggregate</goal>
            </goals>
            <configuration>
              <outputDirectory>${project.reporting.outputDirectory}/test-coverage</outputDirectory>
              <excludes>
                <exclude>**/com/azure/cosmos/implementation/apachecommons/**/*</exclude>
                <exclude>**/com/azure/cosmos/implementation/guava25/**/*</exclude>
                <exclude>**/com/azure/cosmos/implementation/guava27/**/*</exclude>
              </excludes>
            </configuration>
          </execution>
        </executions>
      </plugin>
    </plugins>
  </build>
</project><|MERGE_RESOLUTION|>--- conflicted
+++ resolved
@@ -198,36 +198,18 @@
     </dependency>
     <dependency>
       <groupId>com.azure</groupId>
-<<<<<<< HEAD
       <artifactId>azure-security-keyvault-certificates</artifactId>
       <version>4.2.0-beta.1</version> <!-- {x-version-update;com.azure:azure-security-keyvault-certificates;current} -->
-=======
-      <artifactId>azure-security-keyvault-administration</artifactId>
-      <version>4.0.0-beta.3</version> <!-- {x-version-update;com.azure:azure-security-keyvault-administration;current} -->
-    </dependency>
-    <dependency>
-      <groupId>com.azure</groupId>
-      <artifactId>azure-security-keyvault-certificates</artifactId>
-      <version>4.2.0-beta.3</version> <!-- {x-version-update;com.azure:azure-security-keyvault-certificates;current} -->
->>>>>>> 65b9871a
     </dependency>
     <dependency>
       <groupId>com.azure</groupId>
       <artifactId>azure-security-keyvault-keys</artifactId>
-<<<<<<< HEAD
       <version>4.3.0-beta.1</version> <!-- {x-version-update;com.azure:azure-security-keyvault-keys;current} -->
-=======
-      <version>4.3.0-beta.3</version> <!-- {x-version-update;com.azure:azure-security-keyvault-keys;current} -->
->>>>>>> 65b9871a
     </dependency>
     <dependency>
       <groupId>com.azure</groupId>
       <artifactId>azure-security-keyvault-secrets</artifactId>
-<<<<<<< HEAD
       <version>4.3.0-beta.1</version> <!-- {x-version-update;com.azure:azure-security-keyvault-secrets;current} -->
-=======
-      <version>4.3.0-beta.3</version> <!-- {x-version-update;com.azure:azure-security-keyvault-secrets;current} -->
->>>>>>> 65b9871a
     </dependency>
     <dependency>
       <groupId>com.azure</groupId>

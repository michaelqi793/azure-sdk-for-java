<?xml version="1.0" encoding="UTF-8"?>
<!-- Copyright (c) Microsoft Corporation. All rights reserved. -->
<!-- Licensed under the MIT License. -->

<project xmlns="http://maven.apache.org/POM/4.0.0"
         xmlns:xsi="http://www.w3.org/2001/XMLSchema-instance"
         xsi:schemaLocation="http://maven.apache.org/POM/4.0.0 http://maven.apache.org/xsd/maven-4.0.0.xsd">
  <modelVersion>4.0.0</modelVersion>

  <parent>
    <groupId>com.azure</groupId>
    <artifactId>azure-client-sdk-parent</artifactId>
    <version>1.7.0</version> <!-- {x-version-update;com.azure:azure-client-sdk-parent;current} -->
    <relativePath>../../sdk/parents/azure-client-sdk-parent</relativePath>
  </parent>

  <groupId>com.azure</groupId>
  <artifactId>jacoco-test-coverage</artifactId>
  <version>1.0.0-SNAPSHOT</version>

  <name>Microsoft Azure Client Library - Test coverage</name>
  <description>Package for generating test coverage report for Azure Client Libraries</description>
  <url>https://github.com/Azure/azure-sdk-for-java</url>

  <distributionManagement>
    <site>
      <id>azure-java-build-docs</id>
      <url>${site.url}/site/${project.artifactId}</url>
    </site>
  </distributionManagement>

  <scm>
    <url>scm:git:https://github.com/Azure/azure-sdk-for-java</url>
    <connection>scm:git:git@github.com:Azure/azure-sdk-for-java.git</connection>
    <tag>HEAD</tag>
  </scm>

  <dependencies>
    <dependency>
      <groupId>com.azure</groupId>
      <artifactId>azure-ai-anomalydetector</artifactId>
      <version>3.0.0-beta.2</version> <!-- {x-version-update;com.azure:azure-ai-anomalydetector;current} -->
    </dependency>
    <dependency>
      <groupId>com.azure</groupId>
      <artifactId>azure-ai-formrecognizer</artifactId>
<<<<<<< HEAD
      <version>3.0.3</version> <!-- {x-version-update;com.azure:azure-ai-formrecognizer;current} -->
=======
      <version>3.1.0-beta.2</version> <!-- {x-version-update;com.azure:azure-ai-formrecognizer;current} -->
>>>>>>> a36ca4bf
    </dependency>
    <dependency>
      <groupId>com.azure</groupId>
      <artifactId>azure-ai-metricsadvisor</artifactId>
      <version>1.0.0-beta.3</version> <!-- {x-version-update;com.azure:azure-ai-metricsadvisor;current} -->
    </dependency>
    <dependency>
      <groupId>com.azure</groupId>
      <artifactId>azure-ai-textanalytics</artifactId>
      <version>5.1.0-beta.4</version> <!-- {x-version-update;com.azure:azure-ai-textanalytics;current} -->
    </dependency>
    <dependency>
    <groupId>com.azure</groupId>
      <artifactId>azure-communication-administration</artifactId>
      <version>1.0.0-beta.4</version> <!-- {x-version-update;com.azure:azure-communication-administration;current} -->
    </dependency>
    <dependency>
    <groupId>com.azure</groupId>
      <artifactId>azure-communication-chat</artifactId>
      <version>1.0.0-beta.4</version> <!-- {x-version-update;com.azure:azure-communication-chat;current} -->
    </dependency>
    <dependency>
      <groupId>com.azure</groupId>
      <artifactId>azure-communication-common</artifactId>
      <version>1.0.0-beta.4</version> <!-- {x-version-update;com.azure:azure-communication-common;current} -->
    </dependency>
    <dependency>
      <groupId>com.azure</groupId>
      <artifactId>azure-communication-sms</artifactId>
      <version>1.0.0-beta.4</version> <!-- {x-version-update;com.azure:azure-communication-sms;current} -->
    </dependency>
    <dependency>
      <groupId>com.azure</groupId>
      <artifactId>azure-analytics-synapse-accesscontrol</artifactId>
      <version>1.0.0-beta.2</version> <!-- {x-version-update;com.azure:azure-analytics-synapse-accesscontrol;current} -->
    </dependency>
    <dependency>
      <groupId>com.azure</groupId>
      <artifactId>azure-analytics-synapse-artifacts</artifactId>
      <version>1.0.0-beta.2</version> <!-- {x-version-update;com.azure:azure-analytics-synapse-artifacts;current} -->
    </dependency>
    <dependency>
      <groupId>com.azure</groupId>
      <artifactId>azure-analytics-synapse-spark</artifactId>
      <version>1.0.0-beta.2</version> <!-- {x-version-update;com.azure:azure-analytics-synapse-spark;current} -->
    </dependency>
    <dependency>
      <groupId>com.azure</groupId>
      <artifactId>azure-core</artifactId>
      <version>1.13.0-beta.1</version> <!-- {x-version-update;com.azure:azure-core;current} -->
    </dependency>
    <dependency>
      <groupId>com.azure</groupId>
      <artifactId>azure-core-amqp</artifactId>
      <version>2.1.0-beta.1</version> <!-- {x-version-update;com.azure:azure-core-amqp;current} -->
    </dependency>
    <dependency>
      <groupId>com.azure</groupId>
      <artifactId>azure-core-amqp-experimental</artifactId>
      <version>1.0.0-beta.1</version> <!-- {x-version-update;com.azure:azure-core-amqp-experimental;current} -->
    </dependency>
    <dependency>
      <groupId>com.azure</groupId>
      <artifactId>azure-core-experimental</artifactId>
      <version>1.0.0-beta.10</version> <!-- {x-version-update;com.azure:azure-core-experimental;current} -->
    </dependency>
    <dependency>
      <groupId>com.azure</groupId>
      <artifactId>azure-core-http-jdk-httpclient</artifactId>
      <version>1.0.0-beta.1</version> <!-- {x-version-update;com.azure:azure-core-http-jdk-httpclient;current} -->
    </dependency>
    <dependency>
      <groupId>com.azure</groupId>
      <artifactId>azure-core-http-netty</artifactId>
      <version>1.8.0-beta.1</version> <!-- {x-version-update;com.azure:azure-core-http-netty;current} -->
    </dependency>
    <dependency>
      <groupId>com.azure</groupId>
      <artifactId>azure-core-http-okhttp</artifactId>
      <version>1.5.0-beta.1</version> <!-- {x-version-update;com.azure:azure-core-http-okhttp;current} -->
    </dependency>
    <dependency>
      <groupId>com.azure</groupId>
      <artifactId>azure-core-management</artifactId>
      <version>1.2.0-beta.1</version> <!-- {x-version-update;com.azure:azure-core-management;current} -->
    </dependency>
    <dependency>
      <groupId>com.azure</groupId>
      <artifactId>azure-core-serializer-avro-apache</artifactId>
      <version>1.0.0-beta.7</version> <!-- {x-version-update;com.azure:azure-core-serializer-avro-apache;current} -->
    </dependency>
    <dependency>
      <groupId>com.azure</groupId>
      <artifactId>azure-core-serializer-json-gson</artifactId>
      <version>1.1.0-beta.1</version> <!-- {x-version-update;com.azure:azure-core-serializer-json-gson;current} -->
    </dependency>
    <dependency>
      <groupId>com.azure</groupId>
      <artifactId>azure-core-serializer-json-jackson</artifactId>
      <version>1.2.0-beta.1</version> <!-- {x-version-update;com.azure:azure-core-serializer-json-jackson;current} -->
    </dependency>
    <dependency>
      <groupId>com.azure</groupId>
      <artifactId>azure-core-tracing-opentelemetry</artifactId>
      <version>1.0.0-beta.7</version> <!-- {x-version-update;com.azure:azure-core-tracing-opentelemetry;current} -->
    </dependency>
    <dependency>
      <groupId>com.azure</groupId>
      <artifactId>azure-cosmos</artifactId>
      <version>4.11.0-beta.1</version> <!-- {x-version-update;com.azure:azure-cosmos;current} -->
    </dependency>
    <dependency>
      <groupId>com.azure</groupId>
      <artifactId>azure-cosmos-encryption</artifactId>
      <version>1.0.0-beta.1</version> <!-- {x-version-update;com.azure:azure-cosmos-encryption;current} -->
    </dependency>
    <dependency>
      <groupId>com.azure</groupId>
      <artifactId>azure-data-appconfiguration</artifactId>
      <version>1.2.0-beta.1</version> <!-- {x-version-update;com.azure:azure-data-appconfiguration;current} -->
    </dependency>
    <dependency>
      <groupId>com.azure</groupId>
      <artifactId>azure-data-schemaregistry</artifactId>
      <version>1.0.0-beta.5</version> <!-- {x-version-update;com.azure:azure-data-schemaregistry;current} -->
    </dependency>
    <dependency>
      <groupId>com.azure</groupId>
      <artifactId>azure-data-schemaregistry-avro</artifactId>
      <version>1.0.0-beta.5</version> <!-- {x-version-update;com.azure:azure-data-schemaregistry-avro;current} -->
    </dependency>
    <dependency>
      <groupId>com.azure</groupId>
      <artifactId>azure-data-tables</artifactId>
      <version>12.0.0-beta.4</version> <!-- {x-version-update;com.azure:azure-data-tables;current} -->
    </dependency>
    <dependency>
      <groupId>com.azure</groupId>
      <artifactId>azure-identity</artifactId>
      <version>1.3.0-beta.1</version> <!-- {x-version-update;com.azure:azure-identity;current} -->
    </dependency>
    <dependency>
      <groupId>com.azure</groupId>
      <artifactId>azure-messaging-eventgrid</artifactId>
      <version>2.0.0-beta.4</version> <!-- {x-version-update;com.azure:azure-messaging-eventgrid;current} -->
    </dependency>
    <dependency>
      <groupId>com.azure</groupId>
      <artifactId>azure-messaging-eventhubs</artifactId>
      <version>5.4.0-beta.2</version> <!-- {x-version-update;com.azure:azure-messaging-eventhubs;current} -->
    </dependency>
    <dependency>
      <groupId>com.azure</groupId>
      <artifactId>azure-messaging-eventhubs-checkpointstore-blob</artifactId>
      <version>1.4.0-beta.2</version> <!-- {x-version-update;com.azure:azure-messaging-eventhubs-checkpointstore-blob;current} -->
    </dependency>
    <dependency>
      <groupId>com.azure</groupId>
      <artifactId>azure-messaging-servicebus</artifactId>
      <version>7.1.0-beta.1</version> <!-- {x-version-update;com.azure:azure-messaging-servicebus;current} -->
    </dependency>
    <dependency>
      <groupId>com.azure</groupId>
      <artifactId>azure-search-documents</artifactId>
      <version>11.2.0-beta.4</version> <!-- {x-version-update;com.azure:azure-search-documents;current} -->
    </dependency>
    <dependency>
      <groupId>com.azure</groupId>
      <artifactId>azure-security-keyvault-administration</artifactId>
      <version>4.0.0-beta.4</version> <!-- {x-version-update;com.azure:azure-security-keyvault-administration;current} -->
    </dependency>
    <dependency>
      <groupId>com.azure</groupId>
      <artifactId>azure-security-keyvault-certificates</artifactId>
      <version>4.2.0-beta.3</version> <!-- {x-version-update;com.azure:azure-security-keyvault-certificates;current} -->
    </dependency>
    <dependency>
      <groupId>com.azure</groupId>
      <artifactId>azure-security-keyvault-keys</artifactId>
      <version>4.3.0-beta.4</version> <!-- {x-version-update;com.azure:azure-security-keyvault-keys;current} -->
    </dependency>
    <dependency>
      <groupId>com.azure</groupId>
      <artifactId>azure-security-keyvault-secrets</artifactId>
      <version>4.3.0-beta.3</version> <!-- {x-version-update;com.azure:azure-security-keyvault-secrets;current} -->
    </dependency>
    <dependency>
      <groupId>com.azure</groupId>
      <artifactId>azure-storage-common</artifactId>
      <version>12.10.0-beta.2</version> <!-- {x-version-update;com.azure:azure-storage-common;current} -->
    </dependency>
    <dependency>
      <groupId>com.azure</groupId>
      <artifactId>azure-storage-blob</artifactId>
      <version>12.10.0-beta.2</version> <!-- {x-version-update;com.azure:azure-storage-blob;current} -->
    </dependency>
    <dependency>
      <groupId>com.azure</groupId>
      <artifactId>azure-storage-blob-batch</artifactId>
      <version>12.8.0-beta.2</version> <!-- {x-version-update;com.azure:azure-storage-blob-batch;current} -->
    </dependency>
    <dependency>
      <groupId>com.azure</groupId>
      <artifactId>azure-storage-blob-changefeed</artifactId>
      <version>12.0.0-beta.5</version> <!-- {x-version-update;com.azure:azure-storage-blob-changefeed;current} -->
    </dependency>
    <dependency>
      <groupId>com.azure</groupId>
      <artifactId>azure-storage-blob-cryptography</artifactId>
      <version>12.10.0-beta.2</version> <!-- {x-version-update;com.azure:azure-storage-blob-cryptography;current} -->
    </dependency>
    <dependency>
      <groupId>com.azure</groupId>
      <artifactId>azure-storage-blob-nio</artifactId>
      <version>12.0.0-beta.3</version> <!-- {x-version-update;com.azure:azure-storage-blob-nio;current} -->
    </dependency>
    <dependency>
      <groupId>com.azure</groupId>
      <artifactId>azure-storage-file-share</artifactId>
      <version>12.8.0-beta.2</version> <!-- {x-version-update;com.azure:azure-storage-file-share;current} -->
    </dependency>
    <dependency>
      <groupId>com.azure</groupId>
      <artifactId>azure-storage-file-datalake</artifactId>
      <version>12.4.0-beta.2</version> <!-- {x-version-update;com.azure:azure-storage-file-datalake;current} -->
    </dependency>
    <dependency>
      <groupId>com.azure</groupId>
      <artifactId>azure-storage-internal-avro</artifactId>
      <version>12.0.2-beta.2</version> <!-- {x-version-update;com.azure:azure-storage-internal-avro;current} -->
    </dependency>
    <dependency>
      <groupId>com.azure</groupId>
      <artifactId>azure-storage-queue</artifactId>
      <version>12.8.0-beta.2</version> <!-- {x-version-update;com.azure:azure-storage-queue;current} -->
    </dependency>
    <dependency>
      <groupId>com.azure</groupId>
      <artifactId>azure-sdk-template</artifactId>
      <version>1.2.1-beta.16</version> <!-- {x-version-update;com.azure:azure-sdk-template;current} -->
    </dependency>
    <dependency>
      <groupId>com.azure</groupId>
      <artifactId>azure-opentelemetry-exporter-azuremonitor</artifactId>
      <version>1.0.0-beta.3</version> <!-- {x-version-update;com.azure:azure-opentelemetry-exporter-azuremonitor;current} -->
    </dependency>

    <dependency>
      <groupId>com.azure.resourcemanager</groupId>
      <artifactId>azure-resourcemanager</artifactId>
      <version>2.2.0-beta.1</version> <!-- {x-version-update;com.azure.resourcemanager:azure-resourcemanager;current} -->
    </dependency>
    <dependency>
      <groupId>com.azure.resourcemanager</groupId>
      <artifactId>azure-resourcemanager-appplatform</artifactId>
      <version>2.2.0-beta.1</version> <!-- {x-version-update;com.azure.resourcemanager:azure-resourcemanager-appplatform;current} -->
    </dependency>
    <dependency>
      <groupId>com.azure.resourcemanager</groupId>
      <artifactId>azure-resourcemanager-appservice</artifactId>
      <version>2.2.0-beta.1</version> <!-- {x-version-update;com.azure.resourcemanager:azure-resourcemanager-appservice;current} -->
    </dependency>
    <dependency>
      <groupId>com.azure.resourcemanager</groupId>
      <artifactId>azure-resourcemanager-authorization</artifactId>
      <version>2.2.0-beta.1</version> <!-- {x-version-update;com.azure.resourcemanager:azure-resourcemanager-authorization;current} -->
    </dependency>
    <dependency>
      <groupId>com.azure.resourcemanager</groupId>
      <artifactId>azure-resourcemanager-compute</artifactId>
      <version>2.2.0-beta.1</version> <!-- {x-version-update;com.azure.resourcemanager:azure-resourcemanager-compute;current} -->
    </dependency>
    <dependency>
      <groupId>com.azure.resourcemanager</groupId>
      <artifactId>azure-resourcemanager-containerinstance</artifactId>
      <version>2.2.0-beta.1</version> <!-- {x-version-update;com.azure.resourcemanager:azure-resourcemanager-containerinstance;current} -->
    </dependency>
    <dependency>
      <groupId>com.azure.resourcemanager</groupId>
      <artifactId>azure-resourcemanager-containerregistry</artifactId>
      <version>2.2.0-beta.1</version> <!-- {x-version-update;com.azure.resourcemanager:azure-resourcemanager-containerregistry;current} -->
    </dependency>
    <dependency>
      <groupId>com.azure.resourcemanager</groupId>
      <artifactId>azure-resourcemanager-containerservice</artifactId>
      <version>2.2.0-beta.1</version> <!-- {x-version-update;com.azure.resourcemanager:azure-resourcemanager-containerservice;current} -->
    </dependency>
    <dependency>
      <groupId>com.azure.resourcemanager</groupId>
      <artifactId>azure-resourcemanager-cosmos</artifactId>
      <version>2.2.0-beta.1</version> <!-- {x-version-update;com.azure.resourcemanager:azure-resourcemanager-cosmos;current} -->
    </dependency>
    <dependency>
      <groupId>com.azure.resourcemanager</groupId>
      <artifactId>azure-resourcemanager-dns</artifactId>
      <version>2.2.0-beta.1</version> <!-- {x-version-update;com.azure.resourcemanager:azure-resourcemanager-dns;current} -->
    </dependency>
    <dependency>
      <groupId>com.azure.resourcemanager</groupId>
      <artifactId>azure-resourcemanager-keyvault</artifactId>
      <version>2.2.0-beta.1</version> <!-- {x-version-update;com.azure.resourcemanager:azure-resourcemanager-keyvault;current} -->
    </dependency>
    <dependency>
      <groupId>com.azure.resourcemanager</groupId>
      <artifactId>azure-resourcemanager-monitor</artifactId>
      <version>2.2.0-beta.1</version> <!-- {x-version-update;com.azure.resourcemanager:azure-resourcemanager-monitor;current} -->
    </dependency>
    <dependency>
      <groupId>com.azure.resourcemanager</groupId>
      <artifactId>azure-resourcemanager-msi</artifactId>
      <version>2.2.0-beta.1</version> <!-- {x-version-update;com.azure.resourcemanager:azure-resourcemanager-msi;current} -->
    </dependency>
    <dependency>
      <groupId>com.azure.resourcemanager</groupId>
      <artifactId>azure-resourcemanager-network</artifactId>
      <version>2.2.0-beta.1</version> <!-- {x-version-update;com.azure.resourcemanager:azure-resourcemanager-network;current} -->
    </dependency>
    <dependency>
      <groupId>com.azure.resourcemanager</groupId>
      <artifactId>azure-resourcemanager-resources</artifactId>
      <version>2.2.0-beta.1</version> <!-- {x-version-update;com.azure.resourcemanager:azure-resourcemanager-resources;current} -->
    </dependency>
    <dependency>
      <groupId>com.azure.resourcemanager</groupId>
      <artifactId>azure-resourcemanager-sql</artifactId>
      <version>2.2.0-beta.1</version> <!-- {x-version-update;com.azure.resourcemanager:azure-resourcemanager-sql;current} -->
    </dependency>
    <dependency>
      <groupId>com.azure.resourcemanager</groupId>
      <artifactId>azure-resourcemanager-storage</artifactId>
      <version>2.2.0-beta.1</version> <!-- {x-version-update;com.azure.resourcemanager:azure-resourcemanager-storage;current} -->
    </dependency>

    <dependency>
      <groupId>com.azure.spring</groupId>
      <artifactId>azure-identity-spring</artifactId>
      <version>1.2.0-beta.1</version> <!-- {x-version-update;com.azure.spring:azure-identity-spring;current} -->
    </dependency>
    <dependency>
      <groupId>com.azure.spring</groupId>
      <artifactId>azure-spring-boot</artifactId>
      <version>3.2.0-beta.1</version> <!-- {x-version-update;com.azure.spring:azure-spring-boot;current} -->
    </dependency>
    <dependency>
      <groupId>com.azure.spring</groupId>
      <artifactId>azure-spring-boot-starter</artifactId>
      <version>3.2.0-beta.1</version> <!-- {x-version-update;com.azure.spring:azure-spring-boot-starter;current} -->
    </dependency>
    <dependency>
      <groupId>com.azure.spring</groupId>
      <artifactId>azure-spring-boot-starter-active-directory</artifactId>
      <version>3.2.0-beta.1</version> <!-- {x-version-update;com.azure.spring:azure-spring-boot-starter-active-directory;current} -->
    </dependency>
    <dependency>
      <groupId>com.azure.spring</groupId>
      <artifactId>azure-spring-boot-starter-keyvault-secrets</artifactId>
      <version>3.2.0-beta.1</version> <!-- {x-version-update;com.azure.spring:azure-spring-boot-starter-keyvault-secrets;current} -->
    </dependency>
    <dependency>
      <groupId>com.azure.spring</groupId>
      <artifactId>azure-spring-boot-starter-servicebus-jms</artifactId>
      <version>3.2.0-beta.1</version> <!-- {x-version-update;com.azure.spring:azure-spring-boot-starter-servicebus-jms;current} -->
    </dependency>
    <dependency>
      <groupId>com.azure.spring</groupId>
      <artifactId>azure-spring-boot-starter-active-directory-b2c</artifactId>
      <version>3.2.0-beta.1</version> <!-- {x-version-update;com.azure.spring:azure-spring-boot-starter-active-directory-b2c;current} -->
    </dependency>
    <dependency>
      <groupId>com.azure.spring</groupId>
      <artifactId>azure-spring-boot-starter-cosmos</artifactId>
      <version>3.2.0-beta.1</version> <!-- {x-version-update;com.azure.spring:azure-spring-boot-starter-cosmos;current} -->
    </dependency>
    <dependency>
      <groupId>com.azure.spring</groupId>
      <artifactId>azure-spring-boot-starter-data-gremlin</artifactId>
      <version>3.0.0-beta.1</version> <!-- {x-version-update;com.azure.spring:azure-spring-boot-starter-data-gremlin;current} -->
    </dependency>
    <dependency>
      <groupId>com.azure.spring</groupId>
      <artifactId>azure-spring-boot-starter-storage</artifactId>
      <version>3.2.0-beta.1</version> <!-- {x-version-update;com.azure.spring:azure-spring-boot-starter-storage;current} -->
    </dependency>
    <dependency>
      <groupId>com.azure</groupId>
      <artifactId>azure-spring-data-cosmos</artifactId>
      <version>3.3.0-beta.1</version> <!-- {x-version-update;com.azure:azure-spring-data-cosmos;current} -->
    </dependency>
    <dependency>
      <groupId>com.azure.spring</groupId>
      <artifactId>azure-spring-data-gremlin</artifactId>
      <version>2.3.1-beta.1</version> <!-- {x-version-update;com.azure.spring:azure-spring-data-gremlin;current} -->
    </dependency>
    <dependency>
      <groupId>com.azure.spring</groupId>
      <artifactId>azure-spring-cloud-context</artifactId>
      <version>2.2.0-beta.1</version> <!-- {x-version-update;com.azure.spring:azure-spring-cloud-context;current} -->
    </dependency>
    <dependency>
      <groupId>com.azure.spring</groupId>
      <artifactId>azure-spring-cloud-telemetry</artifactId>
      <version>2.2.0-beta.1</version> <!-- {x-version-update;com.azure.spring:azure-spring-cloud-telemetry;current} -->
    </dependency>
    <dependency>
      <groupId>com.azure.spring</groupId>
      <artifactId>azure-spring-integration-core</artifactId>
      <version>2.2.0-beta.1</version> <!-- {x-version-update;com.azure.spring:azure-spring-integration-core;current} -->
    </dependency>
    <dependency>
      <groupId>com.azure.spring</groupId>
      <artifactId>azure-spring-integration-test</artifactId>
      <version>2.2.0-beta.1</version> <!-- {x-version-update;com.azure.spring:azure-spring-integration-test;current} -->
    </dependency>
    <dependency>
      <groupId>com.azure.spring</groupId>
      <artifactId>azure-spring-integration-eventhubs</artifactId>
      <version>2.2.0-beta.1</version> <!-- {x-version-update;com.azure.spring:azure-spring-integration-eventhubs;current} -->
    </dependency>
    <dependency>
      <groupId>com.azure.spring</groupId>
      <artifactId>azure-spring-integration-servicebus</artifactId>
      <version>2.2.0-beta.1</version> <!-- {x-version-update;com.azure.spring:azure-spring-integration-servicebus;current} -->
    </dependency>
    <dependency>
      <groupId>com.azure.spring</groupId>
      <artifactId>azure-spring-integration-storage-queue</artifactId>
      <version>2.2.0-beta.1</version> <!-- {x-version-update;com.azure.spring:azure-spring-integration-storage-queue;current} -->
    </dependency>
    <dependency>
      <groupId>com.azure.spring</groupId>
      <artifactId>azure-spring-cloud-storage</artifactId>
      <version>2.2.0-beta.1</version> <!-- {x-version-update;com.azure.spring:azure-spring-cloud-storage;current} -->
    </dependency>
    <dependency>
      <groupId>com.azure.spring</groupId>
      <artifactId>azure-spring-cloud-autoconfigure</artifactId>
      <version>2.2.0-beta.1</version> <!-- {x-version-update;com.azure.spring:azure-spring-cloud-autoconfigure;current} -->
    </dependency>
    <dependency>
      <groupId>com.azure.spring</groupId>
      <artifactId>azure-spring-cloud-messaging</artifactId>
      <version>2.2.0-beta.1</version> <!-- {x-version-update;com.azure.spring:azure-spring-cloud-messaging;current} -->
    </dependency>
    <dependency>
      <groupId>com.azure.spring</groupId>
      <artifactId>azure-spring-cloud-starter-appconfiguration-config</artifactId>
      <version>1.2.8-beta.1</version> <!-- {x-version-update;com.azure.spring:azure-spring-cloud-starter-appconfiguration-config;current} -->
    </dependency>
    <dependency>
      <groupId>com.azure.spring</groupId>
      <artifactId>azure-spring-cloud-starter-cache</artifactId>
      <version>2.2.0-beta.1</version> <!-- {x-version-update;com.azure.spring:azure-spring-cloud-starter-cache;current} -->
    </dependency>
    <dependency>
      <groupId>com.azure.spring</groupId>
      <artifactId>azure-spring-cloud-starter-eventhubs</artifactId>
      <version>2.2.0-beta.1</version> <!-- {x-version-update;com.azure.spring:azure-spring-cloud-starter-eventhubs;current} -->
    </dependency>
    <dependency>
      <groupId>com.azure.spring</groupId>
      <artifactId>azure-spring-cloud-starter-eventhubs-kafka</artifactId>
      <version>2.2.0-beta.1</version> <!-- {x-version-update;com.azure.spring:azure-spring-cloud-starter-eventhubs-kafka;current} -->
    </dependency>
    <dependency>
      <groupId>com.azure.spring</groupId>
      <artifactId>azure-spring-cloud-starter-servicebus</artifactId>
      <version>2.2.0-beta.1</version> <!-- {x-version-update;com.azure.spring:azure-spring-cloud-starter-servicebus;current} -->
    </dependency>
    <dependency>
      <groupId>com.azure.spring</groupId>
      <artifactId>azure-spring-cloud-starter-storage-queue</artifactId>
      <version>2.2.0-beta.1</version> <!-- {x-version-update;com.azure.spring:azure-spring-cloud-starter-storage-queue;current} -->
    </dependency>
    <dependency>
      <groupId>com.azure.spring</groupId>
      <artifactId>azure-spring-cloud-stream-binder-servicebus-core</artifactId>
      <version>2.2.0-beta.1</version> <!-- {x-version-update;com.azure.spring:azure-spring-cloud-stream-binder-servicebus-core;current} -->
    </dependency>
    <dependency>
      <groupId>com.azure.spring</groupId>
      <artifactId>azure-spring-cloud-stream-binder-test</artifactId>
      <version>2.2.0-beta.1</version> <!-- {x-version-update;com.azure.spring:azure-spring-cloud-stream-binder-test;current} -->
    </dependency>
    <dependency>
      <groupId>com.azure.spring</groupId>
      <artifactId>azure-spring-cloud-stream-binder-servicebus-topic</artifactId>
      <version>2.2.0-beta.1</version> <!-- {x-version-update;com.azure.spring:azure-spring-cloud-stream-binder-servicebus-topic;current} -->
    </dependency>
    <dependency>
      <groupId>com.azure.spring</groupId>
      <artifactId>azure-spring-cloud-stream-binder-servicebus-queue</artifactId>
      <version>2.2.0-beta.1</version> <!-- {x-version-update;com.azure.spring:azure-spring-cloud-stream-binder-servicebus-queue;current} -->
    </dependency>
    <dependency>
      <groupId>com.azure.spring</groupId>
      <artifactId>azure-spring-cloud-stream-binder-eventhubs</artifactId>
      <version>2.2.0-beta.1</version> <!-- {x-version-update;com.azure.spring:azure-spring-cloud-stream-binder-eventhubs;current} -->
    </dependency>
	<dependency>
      <groupId>com.azure</groupId>
      <artifactId>azure-digitaltwins-core</artifactId>
      <version>1.1.0-beta.1</version> <!-- {x-version-update;com.azure:azure-digitaltwins-core;current} -->
    </dependency>
  </dependencies>
  <build>
    <plugins>
      <plugin>
        <groupId>org.apache.maven.plugins</groupId>
        <artifactId>maven-enforcer-plugin</artifactId>
        <version>3.0.0-M3</version> <!-- {x-version-update;org.apache.maven.plugins:maven-enforcer-plugin;external_dependency} -->
        <configuration>
          <rules>
            <bannedDependencies>
              <includes>
                <!-- Track 2 library with a non-standard groupId -->
                <include>com.azure:azure-opentelemetry-exporter-azuremonitor:[1.0.0-beta.3]</include> <!-- {x-include-update;com.azure:azure-opentelemetry-exporter-azuremonitor;current} -->
              </includes>
            </bannedDependencies>
          </rules>
        </configuration>
      </plugin>

      <plugin>
        <groupId>org.jacoco</groupId>
        <artifactId>jacoco-maven-plugin</artifactId>
        <version>0.8.5</version> <!-- {x-version-update;org.jacoco:jacoco-maven-plugin;external_dependency} -->
        <executions>
          <execution>
            <id>report-aggregate</id>
            <phase>verify</phase>
            <goals>
              <goal>report-aggregate</goal>
            </goals>
            <configuration>
              <outputDirectory>${project.reporting.outputDirectory}/test-coverage</outputDirectory>
              <excludes>
                <exclude>**/com/azure/cosmos/implementation/apachecommons/**/*</exclude>
                <exclude>**/com/azure/cosmos/implementation/guava25/**/*</exclude>
                <exclude>**/com/azure/cosmos/implementation/guava27/**/*</exclude>
              </excludes>
            </configuration>
          </execution>
        </executions>
      </plugin>
    </plugins>
  </build>
</project><|MERGE_RESOLUTION|>--- conflicted
+++ resolved
@@ -44,11 +44,7 @@
     <dependency>
       <groupId>com.azure</groupId>
       <artifactId>azure-ai-formrecognizer</artifactId>
-<<<<<<< HEAD
-      <version>3.0.3</version> <!-- {x-version-update;com.azure:azure-ai-formrecognizer;current} -->
-=======
       <version>3.1.0-beta.2</version> <!-- {x-version-update;com.azure:azure-ai-formrecognizer;current} -->
->>>>>>> a36ca4bf
     </dependency>
     <dependency>
       <groupId>com.azure</groupId>

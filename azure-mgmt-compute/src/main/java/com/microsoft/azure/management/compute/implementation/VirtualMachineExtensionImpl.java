package com.microsoft.azure.management.compute.implementation;

import com.microsoft.azure.management.compute.VirtualMachine;
import com.microsoft.azure.management.compute.VirtualMachineExtension;
import com.microsoft.azure.management.compute.VirtualMachineExtensionImage;
import com.microsoft.azure.management.compute.VirtualMachineExtensionInstanceView;
import com.microsoft.azure.management.resources.fluentcore.arm.ResourceUtils;
import com.microsoft.azure.management.resources.fluentcore.arm.models.implementation.ExternalChildResourceImpl;
import rx.Observable;
import rx.functions.Func1;

import java.util.Collections;
import java.util.HashMap;
import java.util.LinkedHashMap;
import java.util.Map;
import java.util.TreeMap;

/**
 * Implementation of {@link VirtualMachineExtension}.
 */
class VirtualMachineExtensionImpl
        extends ExternalChildResourceImpl<VirtualMachineExtension,
                VirtualMachineExtensionInner,
                VirtualMachineImpl>
        implements VirtualMachineExtension,
        VirtualMachineExtension.Definition<VirtualMachine.DefinitionStages.WithCreate>,
        VirtualMachineExtension.UpdateDefinition<VirtualMachine.Update>,
        VirtualMachineExtension.Update {
    private final VirtualMachineExtensionsInner client;
    private HashMap<String, Object> publicSettings;
    private HashMap<String, Object> protectedSettings;

    VirtualMachineExtensionImpl(String name,
                                VirtualMachineImpl parent,
                                VirtualMachineExtensionInner inner,
                                VirtualMachineExtensionsInner client) {
        super(name, parent, inner);
        this.client = client;
        initializeSettings();
    }

    protected static VirtualMachineExtensionImpl newVirtualMachineExtension(String name,
                                                                            VirtualMachineImpl parent,
                                                                            VirtualMachineExtensionsInner client) {
        VirtualMachineExtensionInner inner = new VirtualMachineExtensionInner();
        inner.withLocation(parent.regionName());
        VirtualMachineExtensionImpl extension = new VirtualMachineExtensionImpl(name,
                parent,
                inner,
                client);
        return extension;
    }

    @Override
    public String id() {
        return this.inner().id();
    }

    @Override
    public String publisherName() {
        return this.inner().publisher();
    }

    @Override
    public String typeName() {
        return this.inner().virtualMachineExtensionType();
    }

    @Override
    public String versionName() {
        return this.inner().typeHandlerVersion();
    }

    @Override
    public boolean autoUpgradeMinorVersionEnabled() {
        return this.inner().autoUpgradeMinorVersion();
    }

    @Override
    public Map<String, Object> publicSettings() {
        return Collections.unmodifiableMap(this.publicSettings);
    }

    @Override
    public String publicSettingsAsJsonString() {
        return null;
    }

    @Override
    public VirtualMachineExtensionInstanceView instanceView() {
        return this.inner().instanceView();
    }

    @Override
    public Map<String, String> tags() {
        Map<String, String> tags = this.inner().getTags();
        if (tags == null) {
            tags = new TreeMap<>();
        }
        return Collections.unmodifiableMap(tags);
    }

    @Override
    public String provisioningState() {
        return this.inner().provisioningState();
    }

    @Override
    public VirtualMachineExtensionImpl withAutoUpgradeMinorVersionEnabled() {
        this.inner().withAutoUpgradeMinorVersion(true);
        return this;
    }

    @Override
    public VirtualMachineExtensionImpl withAutoUpgradeMinorVersionDisabled() {
        this.inner().withAutoUpgradeMinorVersion(false);
        return this;
    }

    @Override
    public VirtualMachineExtensionImpl withImage(VirtualMachineExtensionImage image) {
        this.inner().withPublisher(image.publisherName())
                .withVirtualMachineExtensionType(image.typeName())
                .withTypeHandlerVersion(image.versionName());
        return this;
    }

    @Override
    public VirtualMachineExtensionImpl withPublisher(String extensionImagePublisherName) {
        this.inner().withPublisher(extensionImagePublisherName);
        return this;
    }

    @Override
    public VirtualMachineExtensionImpl withPublicSetting(String key, Object value) {
        this.publicSettings.put(key, value);
        return this;
    }

    @Override
    public VirtualMachineExtensionImpl withProtectedSetting(String key, Object value) {
        this.protectedSettings.put(key, value);
        return this;
    }

    @Override
    public VirtualMachineExtensionImpl withPublicSettings(HashMap<String, Object> settings) {
        this.publicSettings.clear();
        this.publicSettings.putAll(settings);
        return this;
    }

    @Override
    public VirtualMachineExtensionImpl withProtectedSettings(HashMap<String, Object> settings) {
        this.protectedSettings.clear();
        this.protectedSettings.putAll(settings);
        return this;
    }

    @Override
    public VirtualMachineExtensionImpl withType(String extensionImageTypeName) {
        this.inner().withVirtualMachineExtensionType(extensionImageTypeName);
        return this;
    }

    @Override
    public VirtualMachineExtensionImpl withVersion(String extensionImageVersionName) {
        this.inner().withTypeHandlerVersion(extensionImageVersionName);
        return this;
    }

    @Override
    public final VirtualMachineExtensionImpl withTags(Map<String, String> tags) {
        this.inner().withTags(new HashMap<>(tags));
        return this;
    }

    @Override
    public final VirtualMachineExtensionImpl withTag(String key, String value) {
        this.inner().getTags().put(key, value);
        return this;
    }

    @Override
    public final VirtualMachineExtensionImpl withoutTag(String key) {
        this.inner().getTags().remove(key);
        return this;
    }

    @Override
    public VirtualMachineImpl parent() {
        this.nullifySettingsIfEmpty();
        return this.parent;
    }

    @Override
    public VirtualMachineImpl attach() {
        this.nullifySettingsIfEmpty();
        return this.parent.withExtension(this);
    }

    @Override
<<<<<<< HEAD
    public VirtualMachineExtensionImpl refresh() {
=======
    public VirtualMachineExtensionImpl refresh() throws Exception {
        String name;
        if (this.isReference()) {
            name = ResourceUtils.nameFromResourceId(this.inner().id());
        } else {
            name = this.inner().name();
        }
>>>>>>> 25b198b3
        VirtualMachineExtensionInner inner =
                this.client.get(this.parent.resourceGroupName(), this.parent.name(), name);
        this.setInner(inner);
        return this;
    }

    // Implementation of ExternalChildResourceImpl createAsync,  updateAsync and deleteAsync
    //
    @Override
    public Observable<VirtualMachineExtension> createAsync() {
        final VirtualMachineExtensionImpl self = this;
        return this.client.createOrUpdateAsync(this.parent.resourceGroupName(),
                this.parent.name(),
                this.name(),
                this.inner())
                .map(new Func1<VirtualMachineExtensionInner, VirtualMachineExtension>() {
                    @Override
                    public VirtualMachineExtension call(VirtualMachineExtensionInner inner) {
                        self.setInner(inner);
                        self.initializeSettings();
                        return self;
                    }
                });
    }

    @Override
    public Observable<VirtualMachineExtension> updateAsync() {
        if (this.isReference()) {
            String extensionName = ResourceUtils.nameFromResourceId(this.inner().id());
            return this.client.getAsync(this.parent().resourceGroupName(),
                    this.parent().name(), extensionName)
                    .flatMap(new Func1<VirtualMachineExtensionInner, Observable<VirtualMachineExtension>>() {
                        @Override
                        public Observable<VirtualMachineExtension> call(VirtualMachineExtensionInner resource) {
                            inner()
                                .withPublisher(resource.publisher())
                                .withVirtualMachineExtensionType(resource.virtualMachineExtensionType())
                                .withTypeHandlerVersion(resource.typeHandlerVersion());
                            if (inner().autoUpgradeMinorVersion() == null) {
                                inner().withAutoUpgradeMinorVersion(resource.autoUpgradeMinorVersion());
                            }
                            LinkedHashMap<String, Object> publicSettings =
                                    (LinkedHashMap<String, Object>) resource.settings();
                            if (publicSettings != null && publicSettings.size() > 0) {
                                LinkedHashMap<String, Object> innerPublicSettings =
                                        (LinkedHashMap<String, Object>) inner().settings();
                                if (innerPublicSettings == null) {
                                    inner().withSettings(new LinkedHashMap<String, Object>());
                                    innerPublicSettings = (LinkedHashMap<String, Object>) inner().settings();
                                }

                                for (Map.Entry<String, Object> entry : publicSettings.entrySet()) {
                                    if (!innerPublicSettings.containsKey(entry.getKey())) {
                                        innerPublicSettings.put(entry.getKey(), entry.getValue());
                                    }
                                }
                            }
                            return createAsync();
                        }
                    });
        } else {
            return this.createAsync();
        }
    }

    @Override
    public Observable<Void> deleteAsync() {
        return this.client.deleteAsync(this.parent.resourceGroupName(),
                this.parent.name(),
                this.name()).map(new Func1<Void, Void>() {
            @Override
            public Void call(Void result) {
                return result;
            }
        });
    }

    /**
     * @return true if this is just a reference to the extension.
     * <p>
     * An extension will present as a reference when the parent virtual machine was fetched using
     * VM list, a GET on a specific VM will return fully expanded extension details.
     * </p>
     */
    public boolean isReference() {
        return this.inner().name() == null;
    }

    // Helper methods
    //
    private void nullifySettingsIfEmpty() {
        if (this.publicSettings.size() == 0) {
            this.inner().withSettings(null);
        }
        if (this.protectedSettings.size() == 0) {
            this.inner().withProtectedSettings(null);
        }
    }

    private void initializeSettings() {
        if (this.inner().settings() == null) {
            this.publicSettings = new LinkedHashMap<>();
            this.inner().withSettings(this.publicSettings);
        } else {
            this.publicSettings = (LinkedHashMap<String, Object>) this.inner().settings();
        }

        if (this.inner().protectedSettings() == null) {
            this.protectedSettings = new LinkedHashMap<>();
            this.inner().withProtectedSettings(this.protectedSettings);
        } else {
            this.protectedSettings = (LinkedHashMap<String, Object>) this.inner().protectedSettings();
        }
    }
}<|MERGE_RESOLUTION|>--- conflicted
+++ resolved
@@ -200,17 +200,13 @@
     }
 
     @Override
-<<<<<<< HEAD
     public VirtualMachineExtensionImpl refresh() {
-=======
-    public VirtualMachineExtensionImpl refresh() throws Exception {
         String name;
         if (this.isReference()) {
             name = ResourceUtils.nameFromResourceId(this.inner().id());
         } else {
             name = this.inner().name();
         }
->>>>>>> 25b198b3
         VirtualMachineExtensionInner inner =
                 this.client.get(this.parent.resourceGroupName(), this.parent.name(), name);
         this.setInner(inner);

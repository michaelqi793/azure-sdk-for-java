﻿// Copyright (c) Microsoft Open Technologies, Inc. All rights reserved.
// Licensed under the Apache License, Version 2.0. See License.txt in the project root for license information.

using System;
using System.Collections.Generic;
using System.Globalization;
using System.Linq;
using System.Net;
using Microsoft.Rest.Generator.Azure;
using Microsoft.Rest.Generator.ClientModel;
using Microsoft.Rest.Generator.CSharp.Azure.Properties;
using Microsoft.Rest.Generator.CSharp.TemplateModels;
using Microsoft.Rest.Generator.Utilities;

namespace Microsoft.Rest.Generator.CSharp.Azure
{
    public class AzureMethodTemplateModel : MethodTemplateModel
    {
        public AzureMethodTemplateModel(Method source, ServiceClient serviceClient)
            : base(source, serviceClient)
        {
            if (source == null)
            {
                throw new ArgumentNullException("source");
            }

            ParameterTemplateModels.Clear();
            LogicalParameterTemplateModels.Clear();
            source.Parameters.ForEach(p => ParameterTemplateModels.Add(new AzureParameterTemplateModel(p)));
            source.LogicalParameters.ForEach(p => LogicalParameterTemplateModels.Add(new AzureParameterTemplateModel(p)));
            if (MethodGroupName != ServiceClient.Name)
            {
                MethodGroupName = MethodGroupName + "Operations";
            }

            this.ClientRequestIdString = AzureExtensions.GetClientRequestIdString(source);
            this.RequestIdString = AzureExtensions.GetRequestIdString(source);
        }

        public string ClientRequestIdString { get; private set; }

        public string RequestIdString { get; private set; }

        public AzureMethodTemplateModel GetMethod
        {
            get
            {
                var getMethod = ServiceClient.Methods.FirstOrDefault(m => m.Url == Url
                                                                          && m.HttpMethod == HttpMethod.Get &&
                                                                          m.Group == Group);
                if (getMethod == null)
                {
                    throw new InvalidOperationException(
                        string.Format(CultureInfo.InvariantCulture,
                        Resources.InvalidLongRunningOperationForCreateOrUpdate,
                            Name, Group));
                }
                return new AzureMethodTemplateModel(getMethod, ServiceClient);
            }
        }

        /// <summary>
        /// Get the expression for exception initialization with message.
        /// </summary>
        public override string InitializeExceptionWithMessage
        {
            get
            {
                if (DefaultResponse.Body != null && DefaultResponse.Body.Name == "CloudError")
                {
                    return "ex = new CloudException(errorBody.Message);";
                }
                return base.InitializeExceptionWithMessage;
            }
        }

        /// <summary>
        /// Returns true if method has x-ms-long-running-operation extension.
        /// </summary>
        public bool IsLongRunningOperation
        {
            get { return Extensions.ContainsKey(AzureExtensions.LongRunningExtension); }
        }

        private string ReturnTypePageInterfaceName
        {
            get
            {
                if (ReturnType.Body is CompositeType)
                {
                    // Special handle Page class with IPage interface
<<<<<<< HEAD
                    CompositeType compositeType = ReturnType.Body as CompositeType;
                    if (compositeType.Extensions.ContainsKey(AzureCodeGenerator.PageableExtension))
=======
                    CompositeType compositeType = ReturnType as CompositeType;
                    if (compositeType.Extensions.ContainsKey(AzureExtensions.PageableExtension))
>>>>>>> 2ff8c836
                    {
                        return (string)compositeType.Extensions[AzureExtensions.PageableExtension];
                    }
                }
                return null;
            }
        }

        /// <summary>
        /// Returns AzureOperationResponse generic type declaration.
        /// </summary>
        public override string OperationResponseReturnTypeString
        {
            get
            {
                if (ReturnType.Body != null)
                {
                    string bodyName = ReturnType.Body.Name;
                    if (!string.IsNullOrEmpty(ReturnTypePageInterfaceName))
                    {
                        bodyName = ReturnTypePageInterfaceName;
                    }
                    return string.Format(CultureInfo.InvariantCulture,
                                "AzureOperationResponse<{0}>", bodyName);
                }
                else
                {
                    return "AzureOperationResponse";
                }
            }
        }

        /// <summary>
        /// Get the type name for the method's return type
        /// </summary>
        public override string ReturnTypeString
        {
            get
            {
                return ReturnTypePageInterfaceName ?? base.ReturnTypeString;
            }
        }

        /// <summary>
        /// Get the return type for the async extension method
        /// </summary>
        public override string TaskExtensionReturnTypeString
        {
            get
            {
                if (!string.IsNullOrEmpty(ReturnTypePageInterfaceName))
                {
                    return string.Format(CultureInfo.InvariantCulture,
                        "Task<{0}>", ReturnTypePageInterfaceName);
                }
                return base.TaskExtensionReturnTypeString;
            }
        }

        /// <summary>
        /// Get the type for operation exception.
        /// </summary>
        public override string OperationExceptionTypeString
        {
            get
            {
                if (DefaultResponse.Body == null || DefaultResponse.Body.Name == "CloudError")
                {
                    return "CloudException";
                }
                return base.OperationExceptionTypeString;
            }
        }


        /// <summary>
        /// Gets the expression for response body initialization 
        /// </summary>
        public override string InitializeResponseBody
        {
            get
            {
                var sb = new IndentedStringBuilder();
                if (this.HttpMethod == HttpMethod.Head &&
                    this.ReturnType.Body != null)
                {
                    HttpStatusCode code = this.Responses.Keys.FirstOrDefault(AzureExtensions.HttpHeadStatusCodeSuccessFunc);
                    sb.AppendFormat("result.Body = (statusCode == HttpStatusCode.{0});", code.ToString()).AppendLine();
                }
                sb.AppendLine("if (httpResponse.Headers.Contains(\"{0}\"))", this.RequestIdString)
                    .AppendLine("{").Indent()
                        .AppendLine("result.RequestId = httpResponse.Headers.GetValues(\"{0}\").FirstOrDefault();", this.RequestIdString).Outdent()
                    .AppendLine("}")
                    .AppendLine(base.InitializeResponseBody);
                return sb.ToString();
            }
        }

        /// <summary>
        /// Gets the expression for default header setting. 
        /// </summary>
        public override string SetDefaultHeaders
        {
            get
            {
                var sb= new IndentedStringBuilder();
                sb.AppendLine("httpRequest.Headers.TryAddWithoutValidation(\"{0}\", Guid.NewGuid().ToString());", this.ClientRequestIdString)
                  .AppendLine(base.SetDefaultHeaders);
                return sb.ToString();
            }
        }

        /// <summary>
        /// Gets Get method invocation arguments for Long Running Operations.
        /// </summary>
        /// <param name="getMethod">Get method.</param>
        /// <returns>Invocation arguments.</returns>
        public string GetMethodInvocationArgs(Method getMethod)
        {
            if (getMethod == null)
            {
                throw new ArgumentNullException("getMethod");
            }

            var invocationParams = new List<string>();
            getMethod.Parameters
                .Where(p => LocalParameters.Any(lp => lp.Name == p.Name))
                .ForEach(p => invocationParams.Add(string.Format(CultureInfo.InvariantCulture,"{0}: {0}", p.Name)));
            invocationParams.Add("customHeaders: customHeaders");
            invocationParams.Add("cancellationToken: cancellationToken");
            return string.Join(", ", invocationParams);
        }

        /// <summary>
        /// Generate code to build the URL from a url expression and method parameters
        /// </summary>
        /// <param name="variableName">The variable to store the url in.</param>
        /// <returns></returns>
        public override string BuildUrl(string variableName)
        {
            var builder = new IndentedStringBuilder(IndentedStringBuilder.FourSpaces);
            ReplacePathParametersInUri(variableName, builder);
            AddQueryParametersToUri(variableName, builder);
            return builder.ToString();
        }

        private void AddQueryParametersToUri(string variableName, IndentedStringBuilder builder)
        {
            builder.AppendLine("List<string> queryParameters = new List<string>();");
            if (LogicalParameters.Any(p => p.Location == ParameterLocation.Query))
            {
                foreach (var queryParameter in LogicalParameters
                    .Where(p => p.Location == ParameterLocation.Query))
                {
                    string queryParametersAddString =
                        "queryParameters.Add(string.Format(\"{0}={{0}}\", Uri.EscapeDataString({1})));";

                    if (queryParameter.SerializedName.Equals("$filter", StringComparison.OrdinalIgnoreCase) &&
                        queryParameter.Type is CompositeType &&
                        queryParameter.Location == ParameterLocation.Query)
                    {
                        queryParametersAddString =
                            "queryParameters.Add(string.Format(\"{0}={{0}}\", FilterString.Generate(filter)));";
                    }
                    else if (queryParameter.Extensions.ContainsKey(AzureExtensions.SkipUrlEncodingExtension))
                    {
                        queryParametersAddString = "queryParameters.Add(string.Format(\"{0}={{0}}\", {1}));";
                    }

                    builder.AppendLine("if ({0} != null)", queryParameter.Name)
                        .AppendLine("{").Indent()
                        .AppendLine(queryParametersAddString,
                            queryParameter.SerializedName, queryParameter.GetFormattedReferenceValue(ClientReference))
                        .Outdent()
                        .AppendLine("}");
                }
            }

            builder.AppendLine("if (queryParameters.Count > 0)")
                .AppendLine("{").Indent()
                .AppendLine("{0} += \"?\" + string.Join(\"&\", queryParameters);", variableName).Outdent()
                .AppendLine("}");
        }

        private void ReplacePathParametersInUri(string variableName, IndentedStringBuilder builder)
        {
            foreach (var pathParameter in LogicalParameters.Where(p => p.Location == ParameterLocation.Path))
            {
                string replaceString = "{0} = {0}.Replace(\"{{{1}}}\", Uri.EscapeDataString({2}));";
                if (pathParameter.Extensions.ContainsKey(AzureExtensions.SkipUrlEncodingExtension))
                {
                    replaceString = "{0} = {0}.Replace(\"{{{1}}}\", {2});";
                }

                builder.AppendLine(replaceString,
                    variableName,
                    pathParameter.SerializedName,
                    pathParameter.Type.ToString(ClientReference, pathParameter.Name));
            }
        }
    }
}<|MERGE_RESOLUTION|>--- conflicted
+++ resolved
@@ -89,13 +89,8 @@
                 if (ReturnType.Body is CompositeType)
                 {
                     // Special handle Page class with IPage interface
-<<<<<<< HEAD
                     CompositeType compositeType = ReturnType.Body as CompositeType;
-                    if (compositeType.Extensions.ContainsKey(AzureCodeGenerator.PageableExtension))
-=======
-                    CompositeType compositeType = ReturnType as CompositeType;
                     if (compositeType.Extensions.ContainsKey(AzureExtensions.PageableExtension))
->>>>>>> 2ff8c836
                     {
                         return (string)compositeType.Extensions[AzureExtensions.PageableExtension];
                     }

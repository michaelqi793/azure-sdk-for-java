// Copyright (c) Microsoft Corporation. All rights reserved.
// Licensed under the MIT License. See License.txt in the project root for
// license information.
// 
// Code generated by Microsoft (R) AutoRest Code Generator.
// Changes may cause incorrect behavior and will be lost if the code is
// regenerated.

namespace Fixtures.Azure.AcceptanceTestsAzureBodyDuration
{
    using System;
    using System.Linq;
    using System.Collections.Generic;
    using System.Net;
    using System.Net.Http;
    using System.Net.Http.Headers;
    using System.Text;
    using System.Text.RegularExpressions;
    using System.Threading;
    using System.Threading.Tasks;
    using Microsoft.Rest;
    using Microsoft.Rest.Serialization;
    using Newtonsoft.Json;
    using Microsoft.Rest.Azure;
    using Models;

    /// <summary>
    /// DurationOperations operations.
    /// </summary>
    internal partial class DurationOperations : IServiceOperations<AutoRestDurationTestService>, IDurationOperations
    {
        /// <summary>
        /// Initializes a new instance of the DurationOperations class.
        /// </summary>
        /// <param name='client'>
        /// Reference to the service client.
        /// </param>
        internal DurationOperations(AutoRestDurationTestService client)
        {
            if (client == null) 
            {
                throw new ArgumentNullException("client");
            }
            this.Client = client;
        }

        /// <summary>
        /// Gets a reference to the AutoRestDurationTestService
        /// </summary>
        public AutoRestDurationTestService Client { get; private set; }

        /// <summary>
        /// Get null duration value
        /// </summary>
        /// <param name='customHeaders'>
        /// Headers that will be added to request.
        /// </param>
        /// <param name='cancellationToken'>
        /// The cancellation token.
        /// </param>
        /// <return>
        /// A response object containing the response body and response headers.
        /// </return>
        public async Task<AzureOperationResponse<TimeSpan?>> GetNullWithHttpMessagesAsync(Dictionary<string, List<string>> customHeaders = null, CancellationToken cancellationToken = default(CancellationToken))
        {
            // Tracing
            bool _shouldTrace = ServiceClientTracing.IsEnabled;
            string _invocationId = null;
            if (_shouldTrace)
            {
                _invocationId = ServiceClientTracing.NextInvocationId.ToString();
                Dictionary<string, object> tracingParameters = new Dictionary<string, object>();
                tracingParameters.Add("cancellationToken", cancellationToken);
                ServiceClientTracing.Enter(_invocationId, this, "GetNull", tracingParameters);
            }
            // Construct URL
            var _baseUrl = this.Client.BaseUri.AbsoluteUri;
            var _url = new Uri(new Uri(_baseUrl + (_baseUrl.EndsWith("/") ? "" : "/")), "duration/null").ToString();
            List<string> _queryParameters = new List<string>();
            if (_queryParameters.Count > 0)
            {
                _url += "?" + string.Join("&", _queryParameters);
            }
            // Create HTTP transport objects
            HttpRequestMessage _httpRequest = new HttpRequestMessage();
            HttpResponseMessage _httpResponse = null;
            _httpRequest.Method = new HttpMethod("GET");
            _httpRequest.RequestUri = new Uri(_url);
            // Set Headers
            if (this.Client.GenerateClientRequestId != null && this.Client.GenerateClientRequestId.Value)
            {
                _httpRequest.Headers.TryAddWithoutValidation("x-ms-client-request-id", Guid.NewGuid().ToString());
            }
            if (this.Client.AcceptLanguage != null)
            {
                if (_httpRequest.Headers.Contains("accept-language"))
                {
                    _httpRequest.Headers.Remove("accept-language");
                }
                _httpRequest.Headers.TryAddWithoutValidation("accept-language", this.Client.AcceptLanguage);
            }
            if (customHeaders != null)
            {
                foreach(var _header in customHeaders)
                {
                    if (_httpRequest.Headers.Contains(_header.Key))
                    {
                        _httpRequest.Headers.Remove(_header.Key);
                    }
                    _httpRequest.Headers.TryAddWithoutValidation(_header.Key, _header.Value);
                }
            }

            // Serialize Request
            string _requestContent = null;
            // Set Credentials
            if (this.Client.Credentials != null)
            {
                cancellationToken.ThrowIfCancellationRequested();
                await this.Client.Credentials.ProcessHttpRequestAsync(_httpRequest, cancellationToken).ConfigureAwait(false);
            }
            // Send Request
            if (_shouldTrace)
            {
                ServiceClientTracing.SendRequest(_invocationId, _httpRequest);
            }
            cancellationToken.ThrowIfCancellationRequested();
            _httpResponse = await this.Client.HttpClient.SendAsync(_httpRequest, cancellationToken).ConfigureAwait(false);
            if (_shouldTrace)
            {
                ServiceClientTracing.ReceiveResponse(_invocationId, _httpResponse);
            }
            HttpStatusCode _statusCode = _httpResponse.StatusCode;
            cancellationToken.ThrowIfCancellationRequested();
            string _responseContent = null;
            if ((int)_statusCode != 200)
            {
                var ex = new ErrorException(string.Format("Operation returned an invalid status code '{0}'", _statusCode));
                try
                {
                    _responseContent = await _httpResponse.Content.ReadAsStringAsync().ConfigureAwait(false);
                    Error _errorBody = SafeJsonConvert.DeserializeObject<Error>(_responseContent, this.Client.DeserializationSettings);
                    if (_errorBody != null)
                    {
                        ex.Body = _errorBody;
                    }
                }
                catch (JsonException)
                {
                    // Ignore the exception
                }
                ex.Request = new HttpRequestMessageWrapper(_httpRequest, _requestContent);
                ex.Response = new HttpResponseMessageWrapper(_httpResponse, _responseContent);
                if (_shouldTrace)
                {
                    ServiceClientTracing.Error(_invocationId, ex);
                }
                _httpRequest.Dispose();
                if (_httpResponse != null)
                {
                    _httpResponse.Dispose();
                }
                throw ex;
            }
            // Create Result
            var _result = new AzureOperationResponse<TimeSpan?>();
            _result.Request = _httpRequest;
            _result.Response = _httpResponse;
            if (_httpResponse.Headers.Contains("x-ms-request-id"))
            {
                _result.RequestId = _httpResponse.Headers.GetValues("x-ms-request-id").FirstOrDefault();
            }
            // Deserialize Response
            if ((int)_statusCode == 200)
            {
                _responseContent = await _httpResponse.Content.ReadAsStringAsync().ConfigureAwait(false);
                try
                {
                    _result.Body = SafeJsonConvert.DeserializeObject<TimeSpan?>(_responseContent, this.Client.DeserializationSettings);
                }
                catch (JsonException ex)
                {
                    _httpRequest.Dispose();
                    if (_httpResponse != null)
                    {
                        _httpResponse.Dispose();
                    }
                    throw new SerializationException("Unable to deserialize the response.", _responseContent, ex);
                }
            }
            if (_shouldTrace)
            {
                ServiceClientTracing.Exit(_invocationId, _result);
            }
            return _result;
        }

        /// <summary>
        /// Put a positive duration value
        /// </summary>
        /// <param name='durationBody'>
        /// </param>
        /// <param name='customHeaders'>
        /// Headers that will be added to request.
        /// </param>
        /// <param name='cancellationToken'>
        /// The cancellation token.
        /// </param>
<<<<<<< HEAD
        /// <return>
        /// A response object containing the response body and response headers.
        /// </return>
        public async Task<AzureOperationResponse> PutPositiveDurationWithHttpMessagesAsync(TimeSpan? durationBody, Dictionary<string, List<string>> customHeaders = null, CancellationToken cancellationToken = default(CancellationToken))
=======
        public async Task<AzureOperationResponse> PutPositiveDurationWithHttpMessagesAsync(TimeSpan durationBody, Dictionary<string, List<string>> customHeaders = null, CancellationToken cancellationToken = default(CancellationToken))
>>>>>>> d3704036
        {
            // Tracing
            bool _shouldTrace = ServiceClientTracing.IsEnabled;
            string _invocationId = null;
            if (_shouldTrace)
            {
                _invocationId = ServiceClientTracing.NextInvocationId.ToString();
                Dictionary<string, object> tracingParameters = new Dictionary<string, object>();
                tracingParameters.Add("durationBody", durationBody);
                tracingParameters.Add("cancellationToken", cancellationToken);
                ServiceClientTracing.Enter(_invocationId, this, "PutPositiveDuration", tracingParameters);
            }
            // Construct URL
            var _baseUrl = this.Client.BaseUri.AbsoluteUri;
            var _url = new Uri(new Uri(_baseUrl + (_baseUrl.EndsWith("/") ? "" : "/")), "duration/positiveduration").ToString();
            List<string> _queryParameters = new List<string>();
            if (_queryParameters.Count > 0)
            {
                _url += "?" + string.Join("&", _queryParameters);
            }
            // Create HTTP transport objects
            HttpRequestMessage _httpRequest = new HttpRequestMessage();
            HttpResponseMessage _httpResponse = null;
            _httpRequest.Method = new HttpMethod("PUT");
            _httpRequest.RequestUri = new Uri(_url);
            // Set Headers
            if (this.Client.GenerateClientRequestId != null && this.Client.GenerateClientRequestId.Value)
            {
                _httpRequest.Headers.TryAddWithoutValidation("x-ms-client-request-id", Guid.NewGuid().ToString());
            }
            if (this.Client.AcceptLanguage != null)
            {
                if (_httpRequest.Headers.Contains("accept-language"))
                {
                    _httpRequest.Headers.Remove("accept-language");
                }
                _httpRequest.Headers.TryAddWithoutValidation("accept-language", this.Client.AcceptLanguage);
            }
            if (customHeaders != null)
            {
                foreach(var _header in customHeaders)
                {
                    if (_httpRequest.Headers.Contains(_header.Key))
                    {
                        _httpRequest.Headers.Remove(_header.Key);
                    }
                    _httpRequest.Headers.TryAddWithoutValidation(_header.Key, _header.Value);
                }
            }

            // Serialize Request
            string _requestContent = null;
            _requestContent = SafeJsonConvert.SerializeObject(durationBody, this.Client.SerializationSettings);
            _httpRequest.Content = new StringContent(_requestContent, Encoding.UTF8);
            _httpRequest.Content.Headers.ContentType = MediaTypeHeaderValue.Parse("application/json; charset=utf-8");
            // Set Credentials
            if (this.Client.Credentials != null)
            {
                cancellationToken.ThrowIfCancellationRequested();
                await this.Client.Credentials.ProcessHttpRequestAsync(_httpRequest, cancellationToken).ConfigureAwait(false);
            }
            // Send Request
            if (_shouldTrace)
            {
                ServiceClientTracing.SendRequest(_invocationId, _httpRequest);
            }
            cancellationToken.ThrowIfCancellationRequested();
            _httpResponse = await this.Client.HttpClient.SendAsync(_httpRequest, cancellationToken).ConfigureAwait(false);
            if (_shouldTrace)
            {
                ServiceClientTracing.ReceiveResponse(_invocationId, _httpResponse);
            }
            HttpStatusCode _statusCode = _httpResponse.StatusCode;
            cancellationToken.ThrowIfCancellationRequested();
            string _responseContent = null;
            if ((int)_statusCode != 200)
            {
                var ex = new ErrorException(string.Format("Operation returned an invalid status code '{0}'", _statusCode));
                try
                {
                    _responseContent = await _httpResponse.Content.ReadAsStringAsync().ConfigureAwait(false);
                    Error _errorBody = SafeJsonConvert.DeserializeObject<Error>(_responseContent, this.Client.DeserializationSettings);
                    if (_errorBody != null)
                    {
                        ex.Body = _errorBody;
                    }
                }
                catch (JsonException)
                {
                    // Ignore the exception
                }
                ex.Request = new HttpRequestMessageWrapper(_httpRequest, _requestContent);
                ex.Response = new HttpResponseMessageWrapper(_httpResponse, _responseContent);
                if (_shouldTrace)
                {
                    ServiceClientTracing.Error(_invocationId, ex);
                }
                _httpRequest.Dispose();
                if (_httpResponse != null)
                {
                    _httpResponse.Dispose();
                }
                throw ex;
            }
            // Create Result
            var _result = new AzureOperationResponse();
            _result.Request = _httpRequest;
            _result.Response = _httpResponse;
            if (_httpResponse.Headers.Contains("x-ms-request-id"))
            {
                _result.RequestId = _httpResponse.Headers.GetValues("x-ms-request-id").FirstOrDefault();
            }
            if (_shouldTrace)
            {
                ServiceClientTracing.Exit(_invocationId, _result);
            }
            return _result;
        }

        /// <summary>
        /// Get a positive duration value
        /// </summary>
        /// <param name='customHeaders'>
        /// Headers that will be added to request.
        /// </param>
        /// <param name='cancellationToken'>
        /// The cancellation token.
        /// </param>
        /// <return>
        /// A response object containing the response body and response headers.
        /// </return>
        public async Task<AzureOperationResponse<TimeSpan?>> GetPositiveDurationWithHttpMessagesAsync(Dictionary<string, List<string>> customHeaders = null, CancellationToken cancellationToken = default(CancellationToken))
        {
            // Tracing
            bool _shouldTrace = ServiceClientTracing.IsEnabled;
            string _invocationId = null;
            if (_shouldTrace)
            {
                _invocationId = ServiceClientTracing.NextInvocationId.ToString();
                Dictionary<string, object> tracingParameters = new Dictionary<string, object>();
                tracingParameters.Add("cancellationToken", cancellationToken);
                ServiceClientTracing.Enter(_invocationId, this, "GetPositiveDuration", tracingParameters);
            }
            // Construct URL
            var _baseUrl = this.Client.BaseUri.AbsoluteUri;
            var _url = new Uri(new Uri(_baseUrl + (_baseUrl.EndsWith("/") ? "" : "/")), "duration/positiveduration").ToString();
            List<string> _queryParameters = new List<string>();
            if (_queryParameters.Count > 0)
            {
                _url += "?" + string.Join("&", _queryParameters);
            }
            // Create HTTP transport objects
            HttpRequestMessage _httpRequest = new HttpRequestMessage();
            HttpResponseMessage _httpResponse = null;
            _httpRequest.Method = new HttpMethod("GET");
            _httpRequest.RequestUri = new Uri(_url);
            // Set Headers
            if (this.Client.GenerateClientRequestId != null && this.Client.GenerateClientRequestId.Value)
            {
                _httpRequest.Headers.TryAddWithoutValidation("x-ms-client-request-id", Guid.NewGuid().ToString());
            }
            if (this.Client.AcceptLanguage != null)
            {
                if (_httpRequest.Headers.Contains("accept-language"))
                {
                    _httpRequest.Headers.Remove("accept-language");
                }
                _httpRequest.Headers.TryAddWithoutValidation("accept-language", this.Client.AcceptLanguage);
            }
            if (customHeaders != null)
            {
                foreach(var _header in customHeaders)
                {
                    if (_httpRequest.Headers.Contains(_header.Key))
                    {
                        _httpRequest.Headers.Remove(_header.Key);
                    }
                    _httpRequest.Headers.TryAddWithoutValidation(_header.Key, _header.Value);
                }
            }

            // Serialize Request
            string _requestContent = null;
            // Set Credentials
            if (this.Client.Credentials != null)
            {
                cancellationToken.ThrowIfCancellationRequested();
                await this.Client.Credentials.ProcessHttpRequestAsync(_httpRequest, cancellationToken).ConfigureAwait(false);
            }
            // Send Request
            if (_shouldTrace)
            {
                ServiceClientTracing.SendRequest(_invocationId, _httpRequest);
            }
            cancellationToken.ThrowIfCancellationRequested();
            _httpResponse = await this.Client.HttpClient.SendAsync(_httpRequest, cancellationToken).ConfigureAwait(false);
            if (_shouldTrace)
            {
                ServiceClientTracing.ReceiveResponse(_invocationId, _httpResponse);
            }
            HttpStatusCode _statusCode = _httpResponse.StatusCode;
            cancellationToken.ThrowIfCancellationRequested();
            string _responseContent = null;
            if ((int)_statusCode != 200)
            {
                var ex = new ErrorException(string.Format("Operation returned an invalid status code '{0}'", _statusCode));
                try
                {
                    _responseContent = await _httpResponse.Content.ReadAsStringAsync().ConfigureAwait(false);
                    Error _errorBody = SafeJsonConvert.DeserializeObject<Error>(_responseContent, this.Client.DeserializationSettings);
                    if (_errorBody != null)
                    {
                        ex.Body = _errorBody;
                    }
                }
                catch (JsonException)
                {
                    // Ignore the exception
                }
                ex.Request = new HttpRequestMessageWrapper(_httpRequest, _requestContent);
                ex.Response = new HttpResponseMessageWrapper(_httpResponse, _responseContent);
                if (_shouldTrace)
                {
                    ServiceClientTracing.Error(_invocationId, ex);
                }
                _httpRequest.Dispose();
                if (_httpResponse != null)
                {
                    _httpResponse.Dispose();
                }
                throw ex;
            }
            // Create Result
            var _result = new AzureOperationResponse<TimeSpan?>();
            _result.Request = _httpRequest;
            _result.Response = _httpResponse;
            if (_httpResponse.Headers.Contains("x-ms-request-id"))
            {
                _result.RequestId = _httpResponse.Headers.GetValues("x-ms-request-id").FirstOrDefault();
            }
            // Deserialize Response
            if ((int)_statusCode == 200)
            {
                _responseContent = await _httpResponse.Content.ReadAsStringAsync().ConfigureAwait(false);
                try
                {
                    _result.Body = SafeJsonConvert.DeserializeObject<TimeSpan?>(_responseContent, this.Client.DeserializationSettings);
                }
                catch (JsonException ex)
                {
                    _httpRequest.Dispose();
                    if (_httpResponse != null)
                    {
                        _httpResponse.Dispose();
                    }
                    throw new SerializationException("Unable to deserialize the response.", _responseContent, ex);
                }
            }
            if (_shouldTrace)
            {
                ServiceClientTracing.Exit(_invocationId, _result);
            }
            return _result;
        }

        /// <summary>
        /// Get an invalid duration value
        /// </summary>
        /// <param name='customHeaders'>
        /// Headers that will be added to request.
        /// </param>
        /// <param name='cancellationToken'>
        /// The cancellation token.
        /// </param>
        /// <return>
        /// A response object containing the response body and response headers.
        /// </return>
        public async Task<AzureOperationResponse<TimeSpan?>> GetInvalidWithHttpMessagesAsync(Dictionary<string, List<string>> customHeaders = null, CancellationToken cancellationToken = default(CancellationToken))
        {
            // Tracing
            bool _shouldTrace = ServiceClientTracing.IsEnabled;
            string _invocationId = null;
            if (_shouldTrace)
            {
                _invocationId = ServiceClientTracing.NextInvocationId.ToString();
                Dictionary<string, object> tracingParameters = new Dictionary<string, object>();
                tracingParameters.Add("cancellationToken", cancellationToken);
                ServiceClientTracing.Enter(_invocationId, this, "GetInvalid", tracingParameters);
            }
            // Construct URL
            var _baseUrl = this.Client.BaseUri.AbsoluteUri;
            var _url = new Uri(new Uri(_baseUrl + (_baseUrl.EndsWith("/") ? "" : "/")), "duration/invalid").ToString();
            List<string> _queryParameters = new List<string>();
            if (_queryParameters.Count > 0)
            {
                _url += "?" + string.Join("&", _queryParameters);
            }
            // Create HTTP transport objects
            HttpRequestMessage _httpRequest = new HttpRequestMessage();
            HttpResponseMessage _httpResponse = null;
            _httpRequest.Method = new HttpMethod("GET");
            _httpRequest.RequestUri = new Uri(_url);
            // Set Headers
            if (this.Client.GenerateClientRequestId != null && this.Client.GenerateClientRequestId.Value)
            {
                _httpRequest.Headers.TryAddWithoutValidation("x-ms-client-request-id", Guid.NewGuid().ToString());
            }
            if (this.Client.AcceptLanguage != null)
            {
                if (_httpRequest.Headers.Contains("accept-language"))
                {
                    _httpRequest.Headers.Remove("accept-language");
                }
                _httpRequest.Headers.TryAddWithoutValidation("accept-language", this.Client.AcceptLanguage);
            }
            if (customHeaders != null)
            {
                foreach(var _header in customHeaders)
                {
                    if (_httpRequest.Headers.Contains(_header.Key))
                    {
                        _httpRequest.Headers.Remove(_header.Key);
                    }
                    _httpRequest.Headers.TryAddWithoutValidation(_header.Key, _header.Value);
                }
            }

            // Serialize Request
            string _requestContent = null;
            // Set Credentials
            if (this.Client.Credentials != null)
            {
                cancellationToken.ThrowIfCancellationRequested();
                await this.Client.Credentials.ProcessHttpRequestAsync(_httpRequest, cancellationToken).ConfigureAwait(false);
            }
            // Send Request
            if (_shouldTrace)
            {
                ServiceClientTracing.SendRequest(_invocationId, _httpRequest);
            }
            cancellationToken.ThrowIfCancellationRequested();
            _httpResponse = await this.Client.HttpClient.SendAsync(_httpRequest, cancellationToken).ConfigureAwait(false);
            if (_shouldTrace)
            {
                ServiceClientTracing.ReceiveResponse(_invocationId, _httpResponse);
            }
            HttpStatusCode _statusCode = _httpResponse.StatusCode;
            cancellationToken.ThrowIfCancellationRequested();
            string _responseContent = null;
            if ((int)_statusCode != 200)
            {
                var ex = new ErrorException(string.Format("Operation returned an invalid status code '{0}'", _statusCode));
                try
                {
                    _responseContent = await _httpResponse.Content.ReadAsStringAsync().ConfigureAwait(false);
                    Error _errorBody = SafeJsonConvert.DeserializeObject<Error>(_responseContent, this.Client.DeserializationSettings);
                    if (_errorBody != null)
                    {
                        ex.Body = _errorBody;
                    }
                }
                catch (JsonException)
                {
                    // Ignore the exception
                }
                ex.Request = new HttpRequestMessageWrapper(_httpRequest, _requestContent);
                ex.Response = new HttpResponseMessageWrapper(_httpResponse, _responseContent);
                if (_shouldTrace)
                {
                    ServiceClientTracing.Error(_invocationId, ex);
                }
                _httpRequest.Dispose();
                if (_httpResponse != null)
                {
                    _httpResponse.Dispose();
                }
                throw ex;
            }
            // Create Result
            var _result = new AzureOperationResponse<TimeSpan?>();
            _result.Request = _httpRequest;
            _result.Response = _httpResponse;
            if (_httpResponse.Headers.Contains("x-ms-request-id"))
            {
                _result.RequestId = _httpResponse.Headers.GetValues("x-ms-request-id").FirstOrDefault();
            }
            // Deserialize Response
            if ((int)_statusCode == 200)
            {
                _responseContent = await _httpResponse.Content.ReadAsStringAsync().ConfigureAwait(false);
                try
                {
                    _result.Body = SafeJsonConvert.DeserializeObject<TimeSpan?>(_responseContent, this.Client.DeserializationSettings);
                }
                catch (JsonException ex)
                {
                    _httpRequest.Dispose();
                    if (_httpResponse != null)
                    {
                        _httpResponse.Dispose();
                    }
                    throw new SerializationException("Unable to deserialize the response.", _responseContent, ex);
                }
            }
            if (_shouldTrace)
            {
                ServiceClientTracing.Exit(_invocationId, _result);
            }
            return _result;
        }

    }
}<|MERGE_RESOLUTION|>--- conflicted
+++ resolved
@@ -206,14 +206,10 @@
         /// <param name='cancellationToken'>
         /// The cancellation token.
         /// </param>
-<<<<<<< HEAD
         /// <return>
         /// A response object containing the response body and response headers.
         /// </return>
-        public async Task<AzureOperationResponse> PutPositiveDurationWithHttpMessagesAsync(TimeSpan? durationBody, Dictionary<string, List<string>> customHeaders = null, CancellationToken cancellationToken = default(CancellationToken))
-=======
         public async Task<AzureOperationResponse> PutPositiveDurationWithHttpMessagesAsync(TimeSpan durationBody, Dictionary<string, List<string>> customHeaders = null, CancellationToken cancellationToken = default(CancellationToken))
->>>>>>> d3704036
         {
             // Tracing
             bool _shouldTrace = ServiceClientTracing.IsEnabled;

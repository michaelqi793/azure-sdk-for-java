// Copyright (c) Microsoft Corporation. All rights reserved.
// Licensed under the MIT License.

package com.azure.security.keyvault.keys.cryptography;

import com.azure.core.util.ServiceVersion;

/**
 * The versions of Azure Key Vault Cryptography supported by this client library.
 */
public enum CryptographyServiceVersion implements ServiceVersion {
<<<<<<< HEAD
    V7_0("7.0");
=======
    V7_0("7.0"),
    V7_1("7.1");
>>>>>>> d795fdaf

    private final String version;

    CryptographyServiceVersion(String version) {
        this.version = version;
    }

    /**
     * {@inheritDoc}
     */
    @Override
    public String getVersion() {
        return this.version;
    }

    /**
     * Gets the latest service version supported by this client library
     *
     * @return the latest {@link CryptographyServiceVersion}
     */
    public static CryptographyServiceVersion getLatest() {
<<<<<<< HEAD
        return V7_0;
=======
        return V7_1;
>>>>>>> d795fdaf
    }
}<|MERGE_RESOLUTION|>--- conflicted
+++ resolved
@@ -9,12 +9,8 @@
  * The versions of Azure Key Vault Cryptography supported by this client library.
  */
 public enum CryptographyServiceVersion implements ServiceVersion {
-<<<<<<< HEAD
-    V7_0("7.0");
-=======
     V7_0("7.0"),
     V7_1("7.1");
->>>>>>> d795fdaf
 
     private final String version;
 
@@ -36,10 +32,6 @@
      * @return the latest {@link CryptographyServiceVersion}
      */
     public static CryptographyServiceVersion getLatest() {
-<<<<<<< HEAD
-        return V7_0;
-=======
         return V7_1;
->>>>>>> d795fdaf
     }
 }
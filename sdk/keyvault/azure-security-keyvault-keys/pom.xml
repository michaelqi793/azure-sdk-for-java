--- conflicted
+++ resolved
@@ -14,11 +14,7 @@
 
   <groupId>com.azure</groupId>
   <artifactId>azure-security-keyvault-keys</artifactId>
-<<<<<<< HEAD
   <version>4.2.0-beta.1</version> <!-- {x-version-update;com.azure:azure-security-keyvault-keys;current} -->
-=======
-  <version>4.2.0-beta.4</version> <!-- {x-version-update;com.azure:azure-security-keyvault-keys;current} -->
->>>>>>> 37420c31
 
   <name>Microsoft Azure client library for KeyVault Keys</name>
   <description>This module contains client library for Microsoft Azure KeyVault Keys.</description>
@@ -75,29 +71,7 @@
       <version>2.2</version> <!-- {x-version-update;org.hamcrest:hamcrest-library;external_dependency} -->
       <scope>test</scope>
     </dependency>
-<<<<<<< HEAD
 
-      <dependency>
-        <groupId>io.projectreactor</groupId>
-        <artifactId>reactor-test</artifactId>
-        <version>3.3.3.RELEASE</version> <!-- {x-version-update;io.projectreactor:reactor-test;external_dependency} -->
-        <scope>test</scope>
-      </dependency>
-
-      <dependency>
-        <groupId>com.azure</groupId>
-        <artifactId>azure-core-test</artifactId>
-        <version>1.2.0</version> <!-- {x-version-update;com.azure:azure-core-test;dependency} -->
-        <scope>test</scope>
-      </dependency>
-
-      <dependency>
-        <groupId>com.azure</groupId>
-        <artifactId>azure-identity</artifactId>
-        <version>1.0.4</version> <!-- {x-version-update;com.azure:azure-identity;dependency} -->
-        <scope>test</scope>
-      </dependency>
-=======
     <dependency>
       <groupId>io.projectreactor</groupId>
       <artifactId>reactor-test</artifactId>
@@ -112,17 +86,10 @@
     </dependency>
     <dependency>
       <groupId>com.azure</groupId>
-      <artifactId>azure-core-http-okhttp</artifactId>
-      <version>1.2.2</version> <!-- {x-version-update;com.azure:azure-core-http-okhttp;dependency} -->
-      <scope>test</scope>
-    </dependency>
-    <dependency>
-      <groupId>com.azure</groupId>
       <artifactId>azure-identity</artifactId>
       <version>1.0.6</version> <!-- {x-version-update;com.azure:azure-identity;dependency} -->
       <scope>test</scope>
     </dependency>
->>>>>>> 37420c31
   </dependencies>
 
 </project>
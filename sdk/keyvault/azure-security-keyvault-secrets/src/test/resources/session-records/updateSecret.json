{
  "networkCallRecords" : [ {
    "Method" : "PUT",
<<<<<<< HEAD
    "Uri" : "https://azure-sdk-java-key-vault.vault.azure.net/secrets/testSecretUpdate?api-version=7.0",
    "Headers" : {
      "User-Agent" : "azsdk-java-Azure-Keyvault/1.0.0-SNAPSHOT 1.8.0_191; Mac OS X 10.12",
      "Content-Type" : "application/json"
    },
    "Response" : {
      "date" : "Mon, 24 Jun 2019 08:32:48 GMT",
      "server" : "Microsoft-IIS/10.0",
      "content-length" : "331",
      "expires" : "-1",
      "x-aspnet-version" : "4.0.30319",
      "retry-after" : "0",
      "StatusCode" : "200",
      "pragma" : "no-cache",
      "strict-transport-security" : "max-age=31536000;includeSubDomains",
      "x-content-type-options" : "nosniff",
      "x-powered-by" : "ASP.NET",
      "content-type" : "application/json; charset=utf-8",
      "x-ms-keyvault-region" : "eastus2",
      "x-ms-keyvault-network-info" : "addr=172.103.233.167;act_addr_fam=InterNetwork;",
      "cache-control" : "no-cache",
      "x-ms-request-id" : "3794873b-b3da-4229-8015-d5a7fc2ef04f",
      "x-ms-keyvault-service-version" : "1.1.0.866",
      "Body" : "{\"value\":\"testSecretVal\",\"id\":\"https://azure-sdk-java-key-vault.vault.azure.net/secrets/testSecretUpdate/41dc9d785f9d456b8d876ac5a0262b2f\",\"attributes\":{\"enabled\":true,\"exp\":2537049600,\"created\":1561365168,\"updated\":1561365168,\"recoveryLevel\":\"Recoverable+Purgeable\"},\"tags\":{\"second tag\":\"second value\",\"first tag\":\"first value\"}}"
    }
  }, {
    "Method" : "GET",
    "Uri" : "https://azure-sdk-java-key-vault.vault.azure.net/secrets/testSecretUpdate/?api-version=7.0",
    "Headers" : {
      "User-Agent" : "azsdk-java-Azure-Keyvault/1.0.0-SNAPSHOT 1.8.0_191; Mac OS X 10.12",
      "Content-Type" : "application/json"
    },
    "Response" : {
      "date" : "Mon, 24 Jun 2019 08:32:56 GMT",
      "server" : "Microsoft-IIS/10.0",
      "content-length" : "331",
      "expires" : "-1",
      "x-aspnet-version" : "4.0.30319",
      "retry-after" : "0",
      "StatusCode" : "200",
      "pragma" : "no-cache",
      "strict-transport-security" : "max-age=31536000;includeSubDomains",
      "x-content-type-options" : "nosniff",
      "x-powered-by" : "ASP.NET",
      "content-type" : "application/json; charset=utf-8",
      "x-ms-keyvault-region" : "eastus2",
      "x-ms-keyvault-network-info" : "addr=172.103.233.167;act_addr_fam=InterNetwork;",
      "cache-control" : "no-cache",
      "x-ms-request-id" : "dfe87571-9695-4b14-a54b-ff7e5a772518",
      "x-ms-keyvault-service-version" : "1.1.0.866",
      "Body" : "{\"value\":\"testSecretVal\",\"id\":\"https://azure-sdk-java-key-vault.vault.azure.net/secrets/testSecretUpdate/41dc9d785f9d456b8d876ac5a0262b2f\",\"attributes\":{\"enabled\":true,\"exp\":2537049600,\"created\":1561365168,\"updated\":1561365168,\"recoveryLevel\":\"Recoverable+Purgeable\"},\"tags\":{\"second tag\":\"second value\",\"first tag\":\"first value\"}}"
    }
  }, {
    "Method" : "PATCH",
    "Uri" : "https://azure-sdk-java-key-vault.vault.azure.net/secrets/testSecretUpdate/41dc9d785f9d456b8d876ac5a0262b2f?api-version=7.0",
    "Headers" : {
      "User-Agent" : "azsdk-java-Azure-Keyvault/1.0.0-SNAPSHOT 1.8.0_191; Mac OS X 10.12",
      "Content-Type" : "application/json"
    },
    "Response" : {
      "date" : "Mon, 24 Jun 2019 08:32:56 GMT",
      "server" : "Microsoft-IIS/10.0",
      "content-length" : "307",
      "expires" : "-1",
      "x-aspnet-version" : "4.0.30319",
      "retry-after" : "0",
      "StatusCode" : "200",
      "pragma" : "no-cache",
      "strict-transport-security" : "max-age=31536000;includeSubDomains",
      "x-content-type-options" : "nosniff",
      "x-powered-by" : "ASP.NET",
      "content-type" : "application/json; charset=utf-8",
      "x-ms-keyvault-region" : "eastus2",
      "x-ms-keyvault-network-info" : "addr=172.103.233.167;act_addr_fam=InterNetwork;",
      "cache-control" : "no-cache",
      "x-ms-request-id" : "f3ec7708-850f-4725-b579-2c91863d1868",
      "x-ms-keyvault-service-version" : "1.1.0.866",
      "Body" : "{\"id\":\"https://azure-sdk-java-key-vault.vault.azure.net/secrets/testSecretUpdate/41dc9d785f9d456b8d876ac5a0262b2f\",\"attributes\":{\"enabled\":true,\"exp\":2852668800,\"created\":1561365168,\"updated\":1561365176,\"recoveryLevel\":\"Recoverable+Purgeable\"},\"tags\":{\"second tag\":\"second value\",\"first tag\":\"first value\"}}"
    }
  }, {
    "Method" : "GET",
    "Uri" : "https://azure-sdk-java-key-vault.vault.azure.net/secrets/testSecretUpdate/?api-version=7.0",
    "Headers" : {
      "User-Agent" : "azsdk-java-Azure-Keyvault/1.0.0-SNAPSHOT 1.8.0_191; Mac OS X 10.12",
      "Content-Type" : "application/json"
    },
    "Response" : {
      "date" : "Mon, 24 Jun 2019 08:32:56 GMT",
      "server" : "Microsoft-IIS/10.0",
      "content-length" : "331",
      "expires" : "-1",
      "x-aspnet-version" : "4.0.30319",
      "retry-after" : "0",
      "StatusCode" : "200",
      "pragma" : "no-cache",
      "strict-transport-security" : "max-age=31536000;includeSubDomains",
      "x-content-type-options" : "nosniff",
      "x-powered-by" : "ASP.NET",
      "content-type" : "application/json; charset=utf-8",
      "x-ms-keyvault-region" : "eastus2",
      "x-ms-keyvault-network-info" : "addr=172.103.233.167;act_addr_fam=InterNetwork;",
      "cache-control" : "no-cache",
      "x-ms-request-id" : "7a8f4df4-7ffd-4f34-9cae-b2f809387ec7",
      "x-ms-keyvault-service-version" : "1.1.0.866",
      "Body" : "{\"value\":\"testSecretVal\",\"id\":\"https://azure-sdk-java-key-vault.vault.azure.net/secrets/testSecretUpdate/41dc9d785f9d456b8d876ac5a0262b2f\",\"attributes\":{\"enabled\":true,\"exp\":2852668800,\"created\":1561365168,\"updated\":1561365176,\"recoveryLevel\":\"Recoverable+Purgeable\"},\"tags\":{\"second tag\":\"second value\",\"first tag\":\"first value\"}}"
    }
=======
    "Uri" : "https://REDACTED.vault.azure.net/secrets/testSecretUpdate?api-version=7.1",
    "Headers" : {
      "User-Agent" : "azsdk-java-client_name/client_version (11.0.6; Windows 10; 10.0)",
      "Content-Type" : "application/json"
    },
    "Response" : {
      "X-Content-Type-Options" : "nosniff",
      "Pragma" : "no-cache",
      "retry-after" : "0",
      "StatusCode" : "200",
      "Date" : "Tue, 04 Aug 2020 02:12:26 GMT",
      "Strict-Transport-Security" : "max-age=31536000;includeSubDomains",
      "Cache-Control" : "no-cache",
      "X-AspNet-Version" : "4.0.30319",
      "x-ms-keyvault-region" : "westus",
      "x-ms-keyvault-network-info" : "conn_type=Ipv4;addr=174.127.169.154;act_addr_fam=InterNetwork;",
      "Expires" : "-1",
      "Content-Length" : "343",
      "x-ms-request-id" : "f55d0e27-e56b-41b3-b588-9334fa0fabec",
      "x-ms-keyvault-service-version" : "1.1.10.0",
      "Body" : "{\"value\":\"testSecretVal\",\"id\":\"https://azure-kv-tests2.vault.azure.net/secrets/testSecretUpdate/7d7b2448527743ef804e712728778cce\",\"attributes\":{\"enabled\":true,\"exp\":2537049600,\"created\":1596507146,\"updated\":1596507146,\"recoveryLevel\":\"Recoverable+Purgeable\",\"recoverableDays\":90},\"tags\":{\"second tag\":\"second value\",\"first tag\":\"first value\"}}",
      "X-Powered-By" : "ASP.NET",
      "Content-Type" : "application/json; charset=utf-8"
    },
    "Exception" : null
  }, {
    "Method" : "GET",
    "Uri" : "https://REDACTED.vault.azure.net/secrets/testSecretUpdate/?api-version=7.1",
    "Headers" : {
      "User-Agent" : "azsdk-java-client_name/client_version (11.0.6; Windows 10; 10.0)",
      "Content-Type" : "application/json"
    },
    "Response" : {
      "X-Content-Type-Options" : "nosniff",
      "Pragma" : "no-cache",
      "retry-after" : "0",
      "StatusCode" : "200",
      "Date" : "Tue, 04 Aug 2020 02:12:26 GMT",
      "Strict-Transport-Security" : "max-age=31536000;includeSubDomains",
      "Cache-Control" : "no-cache",
      "X-AspNet-Version" : "4.0.30319",
      "x-ms-keyvault-region" : "westus",
      "x-ms-keyvault-network-info" : "conn_type=Ipv4;addr=174.127.169.154;act_addr_fam=InterNetwork;",
      "Expires" : "-1",
      "Content-Length" : "343",
      "x-ms-request-id" : "10c90b47-db8b-4a41-a771-871711d03cec",
      "x-ms-keyvault-service-version" : "1.1.10.0",
      "Body" : "{\"value\":\"testSecretVal\",\"id\":\"https://azure-kv-tests2.vault.azure.net/secrets/testSecretUpdate/7d7b2448527743ef804e712728778cce\",\"attributes\":{\"enabled\":true,\"exp\":2537049600,\"created\":1596507146,\"updated\":1596507146,\"recoveryLevel\":\"Recoverable+Purgeable\",\"recoverableDays\":90},\"tags\":{\"second tag\":\"second value\",\"first tag\":\"first value\"}}",
      "X-Powered-By" : "ASP.NET",
      "Content-Type" : "application/json; charset=utf-8"
    },
    "Exception" : null
  }, {
    "Method" : "PATCH",
    "Uri" : "https://REDACTED.vault.azure.net/secrets/testSecretUpdate/7d7b2448527743ef804e712728778cce?api-version=7.1",
    "Headers" : {
      "User-Agent" : "azsdk-java-client_name/client_version (11.0.6; Windows 10; 10.0)",
      "Content-Type" : "application/json"
    },
    "Response" : {
      "X-Content-Type-Options" : "nosniff",
      "Pragma" : "no-cache",
      "retry-after" : "0",
      "StatusCode" : "200",
      "Date" : "Tue, 04 Aug 2020 02:12:27 GMT",
      "Strict-Transport-Security" : "max-age=31536000;includeSubDomains",
      "Cache-Control" : "no-cache",
      "X-AspNet-Version" : "4.0.30319",
      "x-ms-keyvault-region" : "westus",
      "x-ms-keyvault-network-info" : "conn_type=Ipv4;addr=174.127.169.154;act_addr_fam=InterNetwork;",
      "Expires" : "-1",
      "Content-Length" : "319",
      "x-ms-request-id" : "fffd52d4-f459-4d82-8984-4b9d50b3e3c1",
      "x-ms-keyvault-service-version" : "1.1.10.0",
      "Body" : "{\"id\":\"https://azure-kv-tests2.vault.azure.net/secrets/testSecretUpdate/7d7b2448527743ef804e712728778cce\",\"attributes\":{\"enabled\":true,\"exp\":2852668800,\"created\":1596507146,\"updated\":1596507147,\"recoveryLevel\":\"Recoverable+Purgeable\",\"recoverableDays\":90},\"tags\":{\"second tag\":\"second value\",\"first tag\":\"first value\"}}",
      "X-Powered-By" : "ASP.NET",
      "Content-Type" : "application/json; charset=utf-8"
    },
    "Exception" : null
  }, {
    "Method" : "GET",
    "Uri" : "https://REDACTED.vault.azure.net/secrets/testSecretUpdate/?api-version=7.1",
    "Headers" : {
      "User-Agent" : "azsdk-java-client_name/client_version (11.0.6; Windows 10; 10.0)",
      "Content-Type" : "application/json"
    },
    "Response" : {
      "X-Content-Type-Options" : "nosniff",
      "Pragma" : "no-cache",
      "retry-after" : "0",
      "StatusCode" : "200",
      "Date" : "Tue, 04 Aug 2020 02:12:26 GMT",
      "Strict-Transport-Security" : "max-age=31536000;includeSubDomains",
      "Cache-Control" : "no-cache",
      "X-AspNet-Version" : "4.0.30319",
      "x-ms-keyvault-region" : "westus",
      "x-ms-keyvault-network-info" : "conn_type=Ipv4;addr=174.127.169.154;act_addr_fam=InterNetwork;",
      "Expires" : "-1",
      "Content-Length" : "343",
      "x-ms-request-id" : "eedda0c7-4c01-4a98-a335-30f4789fe819",
      "x-ms-keyvault-service-version" : "1.1.10.0",
      "Body" : "{\"value\":\"testSecretVal\",\"id\":\"https://azure-kv-tests2.vault.azure.net/secrets/testSecretUpdate/7d7b2448527743ef804e712728778cce\",\"attributes\":{\"enabled\":true,\"exp\":2852668800,\"created\":1596507146,\"updated\":1596507147,\"recoveryLevel\":\"Recoverable+Purgeable\",\"recoverableDays\":90},\"tags\":{\"second tag\":\"second value\",\"first tag\":\"first value\"}}",
      "X-Powered-By" : "ASP.NET",
      "Content-Type" : "application/json; charset=utf-8"
    },
    "Exception" : null
>>>>>>> d795fdaf
  } ],
  "variables" : [ ]
}<|MERGE_RESOLUTION|>--- conflicted
+++ resolved
@@ -1,114 +1,6 @@
 {
   "networkCallRecords" : [ {
     "Method" : "PUT",
-<<<<<<< HEAD
-    "Uri" : "https://azure-sdk-java-key-vault.vault.azure.net/secrets/testSecretUpdate?api-version=7.0",
-    "Headers" : {
-      "User-Agent" : "azsdk-java-Azure-Keyvault/1.0.0-SNAPSHOT 1.8.0_191; Mac OS X 10.12",
-      "Content-Type" : "application/json"
-    },
-    "Response" : {
-      "date" : "Mon, 24 Jun 2019 08:32:48 GMT",
-      "server" : "Microsoft-IIS/10.0",
-      "content-length" : "331",
-      "expires" : "-1",
-      "x-aspnet-version" : "4.0.30319",
-      "retry-after" : "0",
-      "StatusCode" : "200",
-      "pragma" : "no-cache",
-      "strict-transport-security" : "max-age=31536000;includeSubDomains",
-      "x-content-type-options" : "nosniff",
-      "x-powered-by" : "ASP.NET",
-      "content-type" : "application/json; charset=utf-8",
-      "x-ms-keyvault-region" : "eastus2",
-      "x-ms-keyvault-network-info" : "addr=172.103.233.167;act_addr_fam=InterNetwork;",
-      "cache-control" : "no-cache",
-      "x-ms-request-id" : "3794873b-b3da-4229-8015-d5a7fc2ef04f",
-      "x-ms-keyvault-service-version" : "1.1.0.866",
-      "Body" : "{\"value\":\"testSecretVal\",\"id\":\"https://azure-sdk-java-key-vault.vault.azure.net/secrets/testSecretUpdate/41dc9d785f9d456b8d876ac5a0262b2f\",\"attributes\":{\"enabled\":true,\"exp\":2537049600,\"created\":1561365168,\"updated\":1561365168,\"recoveryLevel\":\"Recoverable+Purgeable\"},\"tags\":{\"second tag\":\"second value\",\"first tag\":\"first value\"}}"
-    }
-  }, {
-    "Method" : "GET",
-    "Uri" : "https://azure-sdk-java-key-vault.vault.azure.net/secrets/testSecretUpdate/?api-version=7.0",
-    "Headers" : {
-      "User-Agent" : "azsdk-java-Azure-Keyvault/1.0.0-SNAPSHOT 1.8.0_191; Mac OS X 10.12",
-      "Content-Type" : "application/json"
-    },
-    "Response" : {
-      "date" : "Mon, 24 Jun 2019 08:32:56 GMT",
-      "server" : "Microsoft-IIS/10.0",
-      "content-length" : "331",
-      "expires" : "-1",
-      "x-aspnet-version" : "4.0.30319",
-      "retry-after" : "0",
-      "StatusCode" : "200",
-      "pragma" : "no-cache",
-      "strict-transport-security" : "max-age=31536000;includeSubDomains",
-      "x-content-type-options" : "nosniff",
-      "x-powered-by" : "ASP.NET",
-      "content-type" : "application/json; charset=utf-8",
-      "x-ms-keyvault-region" : "eastus2",
-      "x-ms-keyvault-network-info" : "addr=172.103.233.167;act_addr_fam=InterNetwork;",
-      "cache-control" : "no-cache",
-      "x-ms-request-id" : "dfe87571-9695-4b14-a54b-ff7e5a772518",
-      "x-ms-keyvault-service-version" : "1.1.0.866",
-      "Body" : "{\"value\":\"testSecretVal\",\"id\":\"https://azure-sdk-java-key-vault.vault.azure.net/secrets/testSecretUpdate/41dc9d785f9d456b8d876ac5a0262b2f\",\"attributes\":{\"enabled\":true,\"exp\":2537049600,\"created\":1561365168,\"updated\":1561365168,\"recoveryLevel\":\"Recoverable+Purgeable\"},\"tags\":{\"second tag\":\"second value\",\"first tag\":\"first value\"}}"
-    }
-  }, {
-    "Method" : "PATCH",
-    "Uri" : "https://azure-sdk-java-key-vault.vault.azure.net/secrets/testSecretUpdate/41dc9d785f9d456b8d876ac5a0262b2f?api-version=7.0",
-    "Headers" : {
-      "User-Agent" : "azsdk-java-Azure-Keyvault/1.0.0-SNAPSHOT 1.8.0_191; Mac OS X 10.12",
-      "Content-Type" : "application/json"
-    },
-    "Response" : {
-      "date" : "Mon, 24 Jun 2019 08:32:56 GMT",
-      "server" : "Microsoft-IIS/10.0",
-      "content-length" : "307",
-      "expires" : "-1",
-      "x-aspnet-version" : "4.0.30319",
-      "retry-after" : "0",
-      "StatusCode" : "200",
-      "pragma" : "no-cache",
-      "strict-transport-security" : "max-age=31536000;includeSubDomains",
-      "x-content-type-options" : "nosniff",
-      "x-powered-by" : "ASP.NET",
-      "content-type" : "application/json; charset=utf-8",
-      "x-ms-keyvault-region" : "eastus2",
-      "x-ms-keyvault-network-info" : "addr=172.103.233.167;act_addr_fam=InterNetwork;",
-      "cache-control" : "no-cache",
-      "x-ms-request-id" : "f3ec7708-850f-4725-b579-2c91863d1868",
-      "x-ms-keyvault-service-version" : "1.1.0.866",
-      "Body" : "{\"id\":\"https://azure-sdk-java-key-vault.vault.azure.net/secrets/testSecretUpdate/41dc9d785f9d456b8d876ac5a0262b2f\",\"attributes\":{\"enabled\":true,\"exp\":2852668800,\"created\":1561365168,\"updated\":1561365176,\"recoveryLevel\":\"Recoverable+Purgeable\"},\"tags\":{\"second tag\":\"second value\",\"first tag\":\"first value\"}}"
-    }
-  }, {
-    "Method" : "GET",
-    "Uri" : "https://azure-sdk-java-key-vault.vault.azure.net/secrets/testSecretUpdate/?api-version=7.0",
-    "Headers" : {
-      "User-Agent" : "azsdk-java-Azure-Keyvault/1.0.0-SNAPSHOT 1.8.0_191; Mac OS X 10.12",
-      "Content-Type" : "application/json"
-    },
-    "Response" : {
-      "date" : "Mon, 24 Jun 2019 08:32:56 GMT",
-      "server" : "Microsoft-IIS/10.0",
-      "content-length" : "331",
-      "expires" : "-1",
-      "x-aspnet-version" : "4.0.30319",
-      "retry-after" : "0",
-      "StatusCode" : "200",
-      "pragma" : "no-cache",
-      "strict-transport-security" : "max-age=31536000;includeSubDomains",
-      "x-content-type-options" : "nosniff",
-      "x-powered-by" : "ASP.NET",
-      "content-type" : "application/json; charset=utf-8",
-      "x-ms-keyvault-region" : "eastus2",
-      "x-ms-keyvault-network-info" : "addr=172.103.233.167;act_addr_fam=InterNetwork;",
-      "cache-control" : "no-cache",
-      "x-ms-request-id" : "7a8f4df4-7ffd-4f34-9cae-b2f809387ec7",
-      "x-ms-keyvault-service-version" : "1.1.0.866",
-      "Body" : "{\"value\":\"testSecretVal\",\"id\":\"https://azure-sdk-java-key-vault.vault.azure.net/secrets/testSecretUpdate/41dc9d785f9d456b8d876ac5a0262b2f\",\"attributes\":{\"enabled\":true,\"exp\":2852668800,\"created\":1561365168,\"updated\":1561365176,\"recoveryLevel\":\"Recoverable+Purgeable\"},\"tags\":{\"second tag\":\"second value\",\"first tag\":\"first value\"}}"
-    }
-=======
     "Uri" : "https://REDACTED.vault.azure.net/secrets/testSecretUpdate?api-version=7.1",
     "Headers" : {
       "User-Agent" : "azsdk-java-client_name/client_version (11.0.6; Windows 10; 10.0)",
@@ -215,7 +107,6 @@
       "Content-Type" : "application/json; charset=utf-8"
     },
     "Exception" : null
->>>>>>> d795fdaf
   } ],
   "variables" : [ ]
 }
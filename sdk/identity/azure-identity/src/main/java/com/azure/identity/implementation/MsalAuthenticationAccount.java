// Copyright (c) Microsoft Corporation. All rights reserved.
// Licensed under the MIT License.

package com.azure.identity.implementation;

import com.microsoft.aad.msal4j.IAccount;
import com.microsoft.aad.msal4j.ITenantProfile;


import java.util.Map;

public class MsalAuthenticationAccount implements IAccount {
<<<<<<< HEAD
    private AuthenticationRecord authenticationRecord;
=======
    private static final long serialVersionUID = 7563908089175663756L;
    private transient AuthenticationRecord authenticationRecord;
    private Map<String, ITenantProfile> tenantProfiles;
    private String homeAccountId;
    private String environment;
    private String username;

>>>>>>> 8478b5bd

    public MsalAuthenticationAccount(AuthenticationRecord authenticationRecord) {
        this.authenticationRecord = authenticationRecord;
        this.homeAccountId = authenticationRecord.getHomeAccountId();
        this.environment = authenticationRecord.getAuthority();
        this.username = authenticationRecord.getUsername();
    }

<<<<<<< HEAD
=======
    public MsalAuthenticationAccount(AuthenticationRecord authenticationRecord,
                                     Map<String, ITenantProfile> tenantProfiles) {
        this.authenticationRecord = authenticationRecord;
        this.tenantProfiles = tenantProfiles;
        this.homeAccountId = authenticationRecord.getHomeAccountId();
        this.environment = authenticationRecord.getAuthority();
        this.username = authenticationRecord.getUsername();
    }

>>>>>>> 8478b5bd
    @Override
    public String homeAccountId() {
        return homeAccountId;
    }

    @Override
    public String environment() {
        return environment;
    }

    @Override
    public String username() {
        return username;
    }

    @Override
    public Map<String, ITenantProfile> getTenantProfiles() {
        return null;
    }

    public AuthenticationRecord getAuthenticationRecord() {
        return authenticationRecord;
    }
}<|MERGE_RESOLUTION|>--- conflicted
+++ resolved
@@ -6,13 +6,9 @@
 import com.microsoft.aad.msal4j.IAccount;
 import com.microsoft.aad.msal4j.ITenantProfile;
 
-
 import java.util.Map;
 
 public class MsalAuthenticationAccount implements IAccount {
-<<<<<<< HEAD
-    private AuthenticationRecord authenticationRecord;
-=======
     private static final long serialVersionUID = 7563908089175663756L;
     private transient AuthenticationRecord authenticationRecord;
     private Map<String, ITenantProfile> tenantProfiles;
@@ -20,7 +16,6 @@
     private String environment;
     private String username;
 
->>>>>>> 8478b5bd
 
     public MsalAuthenticationAccount(AuthenticationRecord authenticationRecord) {
         this.authenticationRecord = authenticationRecord;
@@ -29,8 +24,6 @@
         this.username = authenticationRecord.getUsername();
     }
 
-<<<<<<< HEAD
-=======
     public MsalAuthenticationAccount(AuthenticationRecord authenticationRecord,
                                      Map<String, ITenantProfile> tenantProfiles) {
         this.authenticationRecord = authenticationRecord;
@@ -40,7 +33,6 @@
         this.username = authenticationRecord.getUsername();
     }
 
->>>>>>> 8478b5bd
     @Override
     public String homeAccountId() {
         return homeAccountId;
@@ -58,7 +50,7 @@
 
     @Override
     public Map<String, ITenantProfile> getTenantProfiles() {
-        return null;
+        return tenantProfiles;
     }
 
     public AuthenticationRecord getAuthenticationRecord() {

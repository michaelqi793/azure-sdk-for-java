--- conflicted
+++ resolved
@@ -3,7 +3,7 @@
 import com.microsoft.azure.CloudException;
 import com.microsoft.azure.management.resources.ResourceGroups;
 import com.microsoft.azure.management.resources.fluentcore.arm.models.implementation.GroupableResourceImpl;
-import com.microsoft.azure.management.resources.fluentcore.model.Provisionable;
+import com.microsoft.azure.management.resources.fluentcore.model.Creatable;
 import com.microsoft.azure.management.storage.AccountStatuses;
 import com.microsoft.azure.management.storage.KeyType;
 import com.microsoft.azure.management.storage.PublicEndpoints;
@@ -87,7 +87,7 @@
     @Override
     public StorageAccountKeys getKeys() throws CloudException, IOException {
         ServiceResponse<StorageAccountKeysInner> response =
-                this.client.listKeys(this.resourceGroupName, this.id);
+                this.client.listKeys(this.resourceGroupName(), this.id);
         StorageAccountKeysInner stroageAccountKeysInner = response.getBody();
         return new StorageAccountKeys(stroageAccountKeysInner.key1(), stroageAccountKeysInner.key2());
     }
@@ -95,7 +95,7 @@
     @Override
     public StorageAccountKeys regenerateKey(KeyType keyType) throws CloudException, IOException {
         ServiceResponse<StorageAccountKeysInner> response =
-                this.client.regenerateKey(this.resourceGroupName, this.id, keyType.toString());
+                this.client.regenerateKey(this.resourceGroupName(), this.id, keyType.toString());
         StorageAccountKeysInner stroageAccountKeysInner = response.getBody();
         return new StorageAccountKeys(stroageAccountKeysInner.key1(), stroageAccountKeysInner.key2());
     }
@@ -103,7 +103,7 @@
     @Override
     public StorageAccount refresh() throws Exception {
         ServiceResponse<StorageAccountInner> response =
-            this.client.getProperties(this.resourceGroupName, this.id);
+            this.client.getProperties(this.resourceGroupName(), this.id);
         StorageAccountInner storageAccountInner = response.getBody();
         this.setInner(storageAccountInner);
         clearWrapperProperties();
@@ -111,28 +111,18 @@
     }
 
     @Override
-<<<<<<< HEAD
-    public StorageAccountImpl provision() throws Exception {
+    public StorageAccountImpl create() throws Exception {
         // Prerequisites
-        for (Provisionable<?> provisionable : prerequisites()) {
-            provisionable.provision();
+        for (Creatable<?> creatable : prerequisites().values()) {
+            creatable.create();
         }
-
-=======
-    public StorageAccountImpl create() throws Exception {
-        ensureGroup();
->>>>>>> acbf4a0e
         StorageAccountCreateParametersInner createParameters = new StorageAccountCreateParametersInner();
         createParameters.setAccountType(this.inner().accountType());
         createParameters.setLocation(this.location());
         createParameters.setTags(this.inner().getTags());
 
         ServiceResponse<StorageAccountInner> response =
-<<<<<<< HEAD
                 this.client.create(this.resourceGroupName(), this.name(), createParameters);
-=======
-                this.client.create(this.resourceGroup(), this.name(), createParameters);
->>>>>>> acbf4a0e
         StorageAccountInner storageAccountInner = response.getBody();
         this.setInner(storageAccountInner);
         clearWrapperProperties();

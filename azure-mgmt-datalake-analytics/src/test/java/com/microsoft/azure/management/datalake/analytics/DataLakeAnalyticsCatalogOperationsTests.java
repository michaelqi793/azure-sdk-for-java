--- conflicted
+++ resolved
@@ -13,7 +13,8 @@
 import com.microsoft.azure.management.datalake.analytics.models.USqlType;
 import com.microsoft.azure.management.datalake.analytics.models.USqlView;
 import com.microsoft.azure.management.datalake.store.models.DataLakeStoreAccount;
-import com.microsoft.azure.management.resources.implementation.api.ResourceGroupInner;
+import com.microsoft.azure.management.resources.models.ResourceGroup;
+
 import org.junit.AfterClass;
 import org.junit.Assert;
 import org.junit.BeforeClass;
@@ -135,19 +136,15 @@
     @BeforeClass
     public static void setup() throws Exception {
         createClients();
-<<<<<<< HEAD
-        ResourceGroupInner group = new ResourceGroupInner();
-=======
         location = environmentLocation;
         ResourceGroup group = new ResourceGroup();
->>>>>>> 96829b63
         group.setLocation(location);
-        resourceManagementClient.resourceGroups().createOrUpdate(rgName, group);
+        resourceManagementClient.getResourceGroupsOperations().createOrUpdate(rgName, group);
         // create storage and ADLS accounts, setting the accessKey
         DataLakeStoreAccount adlsAccount = new DataLakeStoreAccount();
         adlsAccount.setLocation(location);
         adlsAccount.setName(adlsAcct);
-        dataLakeStoreAccountManagementClient.accounts().create(rgName, adlsAcct, adlsAccount);
+        dataLakeStoreAccountManagementClient.getAccountOperations().create(rgName, adlsAcct, adlsAccount);
 
         // Create the ADLA acct to use.
         DataLakeAnalyticsAccountProperties createProperties = new DataLakeAnalyticsAccountProperties();
@@ -163,7 +160,7 @@
         createParams.setLocation(location);
         createParams.setName(adlaAcct);
         createParams.setProperties(createProperties);
-        dataLakeAnalyticsAccountManagementClient.accounts().create(rgName, adlaAcct, createParams);
+        dataLakeAnalyticsAccountManagementClient.getAccountOperations().create(rgName, adlaAcct, createParams);
         // Sleep for two minutes to ensure the account is totally provisioned.
         Thread.sleep(120000);
 
@@ -175,8 +172,8 @@
     public static void cleanup() throws Exception {
         // delete the ADLA account first
         try {
-            dataLakeAnalyticsAccountManagementClient.accounts().delete(rgName, adlaAcct);
-            resourceManagementClient.resourceGroups().delete(rgName);
+            dataLakeAnalyticsAccountManagementClient.getAccountOperations().delete(rgName, adlaAcct);
+            resourceManagementClient.getResourceGroupsOperations().delete(rgName);
         }
         catch (Exception e) {
             // ignore failures during cleanup, as it is best effort
@@ -184,7 +181,7 @@
     }
     @Test
     public void canGetCatalogItems() throws Exception {
-        List<USqlDatabase> dbListResponse = dataLakeAnalyticsCatalogManagementClient.catalogs().listDatabases(adlaAcct).getBody();
+        List<USqlDatabase> dbListResponse = dataLakeAnalyticsCatalogManagementClient.getCatalogOperations().listDatabases(adlaAcct).getBody();
         Assert.assertTrue(dbListResponse.size() >= 1);
 
         // look for the DB we created
@@ -198,20 +195,12 @@
         Assert.assertTrue(foundCatalogElement);
 
         // Get the specific Database as well
-<<<<<<< HEAD
-        USqlDatabase dbGetResponse = dataLakeAnalyticsCatalogManagementClient.catalogs().getDatabase(dbName, adlaAcct).getBody();
-=======
         USqlDatabase dbGetResponse = dataLakeAnalyticsCatalogManagementClient.getCatalogOperations().getDatabase(adlaAcct, dbName).getBody();
->>>>>>> 96829b63
 
         Assert.assertEquals(dbName, dbGetResponse.getName());
 
         // Get the table list
-<<<<<<< HEAD
-        List<USqlTable> tableListResponse = dataLakeAnalyticsCatalogManagementClient.catalogs().listTables(dbName, "dbo", adlaAcct).getBody();
-=======
         List<USqlTable> tableListResponse = dataLakeAnalyticsCatalogManagementClient.getCatalogOperations().listTables(adlaAcct, dbName, "dbo").getBody();
->>>>>>> 96829b63
 
         Assert.assertTrue(tableListResponse.size() >= 1);
 
@@ -226,22 +215,13 @@
         Assert.assertTrue(foundCatalogElement);
 
         // Get the specific table as well
-<<<<<<< HEAD
-        USqlTable tableGetResponse = dataLakeAnalyticsCatalogManagementClient.catalogs().getTable(
-                dbName, "dbo", tableName, adlaAcct).getBody();
-=======
         USqlTable tableGetResponse = dataLakeAnalyticsCatalogManagementClient.getCatalogOperations().getTable(
                 adlaAcct, dbName, "dbo", tableName).getBody();
->>>>>>> 96829b63
 
         Assert.assertEquals(tableName, tableGetResponse.getName());
 
         // Get the TVF list
-<<<<<<< HEAD
-        List<USqlTableValuedFunction> tvfListResponse = dataLakeAnalyticsCatalogManagementClient.catalogs().listTableValuedFunctions(dbName, "dbo", adlaAcct).getBody();
-=======
         List<USqlTableValuedFunction> tvfListResponse = dataLakeAnalyticsCatalogManagementClient.getCatalogOperations().listTableValuedFunctions(adlaAcct, dbName, "dbo").getBody();
->>>>>>> 96829b63
 
         Assert.assertTrue(tvfListResponse.size() >= 1);
 
@@ -256,22 +236,13 @@
         Assert.assertTrue(foundCatalogElement);
 
         // Get the specific TVF as well
-<<<<<<< HEAD
-        USqlTableValuedFunction tvfGetResponse = dataLakeAnalyticsCatalogManagementClient.catalogs().getTableValuedFunction(
-                dbName, "dbo", tvfName, adlaAcct).getBody();
-=======
         USqlTableValuedFunction tvfGetResponse = dataLakeAnalyticsCatalogManagementClient.getCatalogOperations().getTableValuedFunction(
                 adlaAcct, dbName, "dbo", tvfName).getBody();
->>>>>>> 96829b63
 
         Assert.assertEquals(tvfName, tvfGetResponse.getName());
 
         // Get the View list
-<<<<<<< HEAD
-        List<USqlView> viewListResponse = dataLakeAnalyticsCatalogManagementClient.catalogs().listViews(dbName, "dbo", adlaAcct).getBody();
-=======
         List<USqlView> viewListResponse = dataLakeAnalyticsCatalogManagementClient.getCatalogOperations().listViews(adlaAcct, dbName, "dbo").getBody();
->>>>>>> 96829b63
 
         Assert.assertTrue(viewListResponse.size() >= 1);
 
@@ -286,24 +257,14 @@
         Assert.assertTrue(foundCatalogElement);
 
         // Get the specific view as well
-<<<<<<< HEAD
-        USqlView viewGetResponse = dataLakeAnalyticsCatalogManagementClient.catalogs().getView(
-                dbName, "dbo", viewName, adlaAcct).getBody();
-=======
         USqlView viewGetResponse = dataLakeAnalyticsCatalogManagementClient.getCatalogOperations().getView(
                 adlaAcct, dbName, "dbo", viewName).getBody();
->>>>>>> 96829b63
 
         Assert.assertEquals(viewName, viewGetResponse.getName());
 
         // Get the Procedure list
-<<<<<<< HEAD
-        List<USqlProcedure> procListResponse = dataLakeAnalyticsCatalogManagementClient.catalogs().listProcedures(
-                dbName, "dbo", adlaAcct).getBody();
-=======
         List<USqlProcedure> procListResponse = dataLakeAnalyticsCatalogManagementClient.getCatalogOperations().listProcedures(
                 adlaAcct, dbName, "dbo").getBody();
->>>>>>> 96829b63
 
         Assert.assertTrue(procListResponse.size() >= 1);
 
@@ -318,24 +279,14 @@
         Assert.assertTrue(foundCatalogElement);
 
         // Get the specific procedure as well
-<<<<<<< HEAD
-        USqlProcedure procGetResponse = dataLakeAnalyticsCatalogManagementClient.catalogs().getProcedure(
-                dbName, "dbo", procName, adlaAcct).getBody();
-=======
         USqlProcedure procGetResponse = dataLakeAnalyticsCatalogManagementClient.getCatalogOperations().getProcedure(
                 adlaAcct, dbName, "dbo", procName).getBody();
->>>>>>> 96829b63
 
         Assert.assertEquals(procName, procGetResponse.getName());
 
         // Get all the types
-<<<<<<< HEAD
-        List<USqlType> typeGetResponse = dataLakeAnalyticsCatalogManagementClient.catalogs().listTypes(
-                dbName, "dbo", adlaAcct).getBody();
-=======
         List<USqlType> typeGetResponse = dataLakeAnalyticsCatalogManagementClient.getCatalogOperations().listTypes(
                 adlaAcct, dbName, "dbo").getBody();
->>>>>>> 96829b63
 
 
         Assert.assertNotNull(typeGetResponse);
@@ -344,13 +295,8 @@
         // Get all the types that are not complex
         USqlType filterOn = new USqlType();
         filterOn.setIsComplexType(false);
-<<<<<<< HEAD
-        typeGetResponse = dataLakeAnalyticsCatalogManagementClient.catalogs().listTypes(
-                dbName, "dbo", adlaAcct, filterOn, null, null, null, null, null, null).getBody();
-=======
         typeGetResponse = dataLakeAnalyticsCatalogManagementClient.getCatalogOperations().listTypes(
                 adlaAcct, dbName, "dbo", filterOn, null, null, null, null, null, null).getBody();
->>>>>>> 96829b63
 
 
         Assert.assertNotNull(typeGetResponse);
@@ -371,24 +317,13 @@
         DataLakeAnalyticsCatalogSecretCreateOrUpdateParameters createParams = new DataLakeAnalyticsCatalogSecretCreateOrUpdateParameters();
         createParams.setPassword(secretPwd);
         createParams.setUri("https://adlasecrettest.contoso.com:443");
-<<<<<<< HEAD
-        USqlSecret secretCreateResponse = dataLakeAnalyticsCatalogManagementClient.catalogs().createSecret(
-                dbName, secretName,
-                adlaAcct,
-=======
         USqlSecret secretCreateResponse = dataLakeAnalyticsCatalogManagementClient.getCatalogOperations().createSecret(
                 adlaAcct, dbName, secretName,
->>>>>>> 96829b63
                 createParams).getBody();
         
         // Attempt to create the secret again, which should throw
         try {
-<<<<<<< HEAD
-            USqlSecret secondTry = dataLakeAnalyticsCatalogManagementClient.catalogs().createSecret(
-                dbName, secretName,
-=======
             USqlSecret secondTry = dataLakeAnalyticsCatalogManagementClient.getCatalogOperations().createSecret(
->>>>>>> 96829b63
                 adlaAcct,
                 dbName, secretName,
                 createParams).getBody();
@@ -400,13 +335,8 @@
         }
 
         // Get the secret and ensure the response contains a date.
-<<<<<<< HEAD
-        USqlSecret secretGetResponse = dataLakeAnalyticsCatalogManagementClient.catalogs().getSecret(
-                dbName, secretName, adlaAcct).getBody();
-=======
         USqlSecret secretGetResponse = dataLakeAnalyticsCatalogManagementClient.getCatalogOperations().getSecret(
                 adlaAcct, dbName, secretName).getBody();
->>>>>>> 96829b63
 
         Assert.assertNotNull(secretGetResponse);
         Assert.assertNotNull(secretGetResponse.getCreationTime());
@@ -419,13 +349,8 @@
         runJobToCompletion(dataLakeAnalyticsJobManagementClient, adlaAcct, UUID.randomUUID(), credentialCreationScript);
 
         // Get the Credential list
-<<<<<<< HEAD
-        List<USqlCredential> credListResponse = dataLakeAnalyticsCatalogManagementClient.catalogs().listCredentials(
-                dbName, adlaAcct).getBody();
-=======
         List<USqlCredential> credListResponse = dataLakeAnalyticsCatalogManagementClient.getCatalogOperations().listCredentials(
                 adlaAcct, dbName).getBody();
->>>>>>> 96829b63
         Assert.assertTrue(credListResponse.size() >= 1);
 
         // look for the credential we created
@@ -439,13 +364,8 @@
         Assert.assertTrue(foundCatalogElement);
 
         // Get the specific credential as well
-<<<<<<< HEAD
-        USqlCredential credGetResponse = dataLakeAnalyticsCatalogManagementClient.catalogs().getCredential(
-                dbName, credentialName, adlaAcct).getBody();
-=======
         USqlCredential credGetResponse = dataLakeAnalyticsCatalogManagementClient.getCatalogOperations().getCredential(
                 adlaAcct, dbName, credentialName).getBody();
->>>>>>> 96829b63
         Assert.assertEquals(credentialName, credGetResponse.getName());
 
         // Drop the credential (to enable secret deletion)
@@ -456,15 +376,6 @@
                 credentialDropScript);
 
         // Delete the secret
-<<<<<<< HEAD
-        dataLakeAnalyticsCatalogManagementClient.catalogs().deleteSecret(
-                dbName, secretName, adlaAcct);
-
-        // Try to get the secret which should throw
-        try {
-            dataLakeAnalyticsCatalogManagementClient.catalogs().getSecret(
-                    dbName, secretName, adlaAcct);
-=======
         dataLakeAnalyticsCatalogManagementClient.getCatalogOperations().deleteSecret(
                 adlaAcct, dbName, secretName);
 
@@ -472,7 +383,6 @@
         try {
             dataLakeAnalyticsCatalogManagementClient.getCatalogOperations().getSecret(
                     adlaAcct, dbName, secretName);
->>>>>>> 96829b63
 
             // should never make it here
             Assert.assertTrue("Was able to retrieve a deleted secret", false);
